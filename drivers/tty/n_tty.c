/*
 * n_tty.c --- implements the N_TTY line discipline.
 *
 * This code used to be in tty_io.c, but things are getting hairy
 * enough that it made sense to split things off.  (The N_TTY
 * processing has changed so much that it's hardly recognizable,
 * anyway...)
 *
 * Note that the open routine for N_TTY is guaranteed never to return
 * an error.  This is because Linux will fall back to setting a line
 * to N_TTY if it can not switch to any other line discipline.
 *
 * Written by Theodore Ts'o, Copyright 1994.
 *
 * This file also contains code originally written by Linus Torvalds,
 * Copyright 1991, 1992, 1993, and by Julian Cowley, Copyright 1994.
 *
 * This file may be redistributed under the terms of the GNU General Public
 * License.
 *
 * Reduced memory usage for older ARM systems  - Russell King.
 *
 * 2000/01/20   Fixed SMP locking on put_tty_queue using bits of
 *		the patch by Andrew J. Kroll <ag784@freenet.buffalo.edu>
 *		who actually finally proved there really was a race.
 *
 * 2002/03/18   Implemented n_tty_wakeup to send SIGIO POLL_OUTs to
 *		waiting writing processes-Sapan Bhatia <sapan@corewars.org>.
 *		Also fixed a bug in BLOCKING mode where n_tty_write returns
 *		EAGAIN
 */

#include <linux/types.h>
#include <linux/major.h>
#include <linux/errno.h>
#include <linux/signal.h>
#include <linux/fcntl.h>
#include <linux/sched.h>
#include <linux/interrupt.h>
#include <linux/tty.h>
#include <linux/timer.h>
#include <linux/ctype.h>
#include <linux/mm.h>
#include <linux/string.h>
#include <linux/slab.h>
#include <linux/poll.h>
#include <linux/bitops.h>
#include <linux/audit.h>
#include <linux/file.h>
#include <linux/uaccess.h>
#include <linux/module.h>
#include <linux/ratelimit.h>
#include <linux/vmalloc.h>


/* number of characters left in xmit buffer before select has we have room */
#define WAKEUP_CHARS 256

/*
 * This defines the low- and high-watermarks for throttling and
 * unthrottling the TTY driver.  These watermarks are used for
 * controlling the space in the read buffer.
 */
#define TTY_THRESHOLD_THROTTLE		128 /* now based on remaining room */
#define TTY_THRESHOLD_UNTHROTTLE	128

/*
 * Special byte codes used in the echo buffer to represent operations
 * or special handling of characters.  Bytes in the echo buffer that
 * are not part of such special blocks are treated as normal character
 * codes.
 */
#define ECHO_OP_START 0xff
#define ECHO_OP_MOVE_BACK_COL 0x80
#define ECHO_OP_SET_CANON_COL 0x81
#define ECHO_OP_ERASE_TAB 0x82

#define ECHO_COMMIT_WATERMARK	256
#define ECHO_BLOCK		256
#define ECHO_DISCARD_WATERMARK	N_TTY_BUF_SIZE - (ECHO_BLOCK + 32)


#undef N_TTY_TRACE
#ifdef N_TTY_TRACE
# define n_tty_trace(f, args...)	trace_printk(f, ##args)
#else
# define n_tty_trace(f, args...)
#endif

struct n_tty_data {
	/* producer-published */
	size_t read_head;
	size_t canon_head;
	size_t echo_head;
	size_t echo_commit;
<<<<<<< HEAD
=======
	size_t echo_mark;
>>>>>>> d8ec26d7
	DECLARE_BITMAP(char_map, 256);

	/* private to n_tty_receive_overrun (single-threaded) */
	unsigned long overrun_time;
	int num_overrun;

	/* non-atomic */
	bool no_room;

	/* must hold exclusive termios_rwsem to reset these */
	unsigned char lnext:1, erasing:1, raw:1, real_raw:1, icanon:1;

	/* shared by producer and consumer */
	char read_buf[N_TTY_BUF_SIZE];
	DECLARE_BITMAP(read_flags, N_TTY_BUF_SIZE);
	unsigned char echo_buf[N_TTY_BUF_SIZE];

	int minimum_to_wake;

	/* consumer-published */
	size_t read_tail;
	size_t line_start;

	/* protected by output lock */
	unsigned int column;
	unsigned int canon_column;
	size_t echo_tail;

	struct mutex atomic_read_lock;
	struct mutex output_lock;
};

static inline size_t read_cnt(struct n_tty_data *ldata)
{
	return ldata->read_head - ldata->read_tail;
}

static inline unsigned char read_buf(struct n_tty_data *ldata, size_t i)
{
	return ldata->read_buf[i & (N_TTY_BUF_SIZE - 1)];
}

static inline unsigned char *read_buf_addr(struct n_tty_data *ldata, size_t i)
{
	return &ldata->read_buf[i & (N_TTY_BUF_SIZE - 1)];
}

static inline unsigned char echo_buf(struct n_tty_data *ldata, size_t i)
{
	return ldata->echo_buf[i & (N_TTY_BUF_SIZE - 1)];
}

static inline unsigned char *echo_buf_addr(struct n_tty_data *ldata, size_t i)
{
	return &ldata->echo_buf[i & (N_TTY_BUF_SIZE - 1)];
}

static inline int tty_put_user(struct tty_struct *tty, unsigned char x,
			       unsigned char __user *ptr)
{
	struct n_tty_data *ldata = tty->disc_data;

	tty_audit_add_data(tty, &x, 1, ldata->icanon);
	return put_user(x, ptr);
}

static int receive_room(struct tty_struct *tty)
{
	struct n_tty_data *ldata = tty->disc_data;
	int left;

	if (I_PARMRK(tty)) {
		/* Multiply read_cnt by 3, since each byte might take up to
		 * three times as many spaces when PARMRK is set (depending on
		 * its flags, e.g. parity error). */
		left = N_TTY_BUF_SIZE - read_cnt(ldata) * 3 - 1;
	} else
		left = N_TTY_BUF_SIZE - read_cnt(ldata) - 1;

	/*
	 * If we are doing input canonicalization, and there are no
	 * pending newlines, let characters through without limit, so
	 * that erase characters will be handled.  Other excess
	 * characters will be beeped.
	 */
	if (left <= 0)
		left = ldata->icanon && ldata->canon_head == ldata->read_tail;

	return left;
}

/**
 *	n_tty_set_room	-	receive space
 *	@tty: terminal
 *
 *	Re-schedules the flip buffer work if space just became available.
 *
 *	Caller holds exclusive termios_rwsem
 *	   or
 *	n_tty_read()/consumer path:
 *		holds non-exclusive termios_rwsem
 */

static void n_tty_set_room(struct tty_struct *tty)
{
	struct n_tty_data *ldata = tty->disc_data;

	/* Did this open up the receive buffer? We may need to flip */
	if (unlikely(ldata->no_room) && receive_room(tty)) {
		ldata->no_room = 0;

		WARN_RATELIMIT(tty->port->itty == NULL,
				"scheduling with invalid itty\n");
		/* see if ldisc has been killed - if so, this means that
		 * even though the ldisc has been halted and ->buf.work
		 * cancelled, ->buf.work is about to be rescheduled
		 */
		WARN_RATELIMIT(test_bit(TTY_LDISC_HALTED, &tty->flags),
			       "scheduling buffer work for halted ldisc\n");
		queue_work(system_unbound_wq, &tty->port->buf.work);
	}
}

static ssize_t chars_in_buffer(struct tty_struct *tty)
<<<<<<< HEAD
{
	struct n_tty_data *ldata = tty->disc_data;
	ssize_t n = 0;

	if (!ldata->icanon)
		n = read_cnt(ldata);
	else
		n = ldata->canon_head - ldata->read_tail;
	return n;
}

/**
 *	n_tty_write_wakeup	-	asynchronous I/O notifier
 *	@tty: tty device
 *
 *	Required for the ptys, serial driver etc. since processes
 *	that attach themselves to the master and rely on ASYNC
 *	IO must be woken up
 */

static void n_tty_write_wakeup(struct tty_struct *tty)
{
=======
{
	struct n_tty_data *ldata = tty->disc_data;
	ssize_t n = 0;

	if (!ldata->icanon)
		n = read_cnt(ldata);
	else
		n = ldata->canon_head - ldata->read_tail;
	return n;
}

/**
 *	n_tty_write_wakeup	-	asynchronous I/O notifier
 *	@tty: tty device
 *
 *	Required for the ptys, serial driver etc. since processes
 *	that attach themselves to the master and rely on ASYNC
 *	IO must be woken up
 */

static void n_tty_write_wakeup(struct tty_struct *tty)
{
>>>>>>> d8ec26d7
	if (tty->fasync && test_and_clear_bit(TTY_DO_WRITE_WAKEUP, &tty->flags))
		kill_fasync(&tty->fasync, SIGIO, POLL_OUT);
}

static void n_tty_check_throttle(struct tty_struct *tty)
{
	if (tty->driver->type == TTY_DRIVER_TYPE_PTY)
		return;
	/*
	 * Check the remaining room for the input canonicalization
	 * mode.  We don't want to throttle the driver if we're in
	 * canonical mode and don't have a newline yet!
	 */
	while (1) {
		int throttled;
		tty_set_flow_change(tty, TTY_THROTTLE_SAFE);
		if (receive_room(tty) >= TTY_THRESHOLD_THROTTLE)
			break;
		throttled = tty_throttle_safe(tty);
		if (!throttled)
			break;
<<<<<<< HEAD
	}
	__tty_set_flow_change(tty, 0);
}

static void n_tty_check_unthrottle(struct tty_struct *tty)
{
	if (tty->driver->type == TTY_DRIVER_TYPE_PTY &&
	    tty->link->ldisc->ops->write_wakeup == n_tty_write_wakeup) {
		if (chars_in_buffer(tty) > TTY_THRESHOLD_UNTHROTTLE)
			return;
		if (!tty->count)
			return;
		n_tty_set_room(tty);
		n_tty_write_wakeup(tty->link);
		wake_up_interruptible_poll(&tty->link->write_wait, POLLOUT);
		return;
	}
=======
	}
	__tty_set_flow_change(tty, 0);
}

static void n_tty_check_unthrottle(struct tty_struct *tty)
{
	if (tty->driver->type == TTY_DRIVER_TYPE_PTY &&
	    tty->link->ldisc->ops->write_wakeup == n_tty_write_wakeup) {
		if (chars_in_buffer(tty) > TTY_THRESHOLD_UNTHROTTLE)
			return;
		if (!tty->count)
			return;
		n_tty_set_room(tty);
		n_tty_write_wakeup(tty->link);
		wake_up_interruptible_poll(&tty->link->write_wait, POLLOUT);
		return;
	}
>>>>>>> d8ec26d7

	/* If there is enough space in the read buffer now, let the
	 * low-level driver know. We use chars_in_buffer() to
	 * check the buffer, as it now knows about canonical mode.
	 * Otherwise, if the driver is throttled and the line is
	 * longer than TTY_THRESHOLD_UNTHROTTLE in canonical mode,
	 * we won't get any more characters.
	 */

	while (1) {
		int unthrottled;
		tty_set_flow_change(tty, TTY_UNTHROTTLE_SAFE);
		if (chars_in_buffer(tty) > TTY_THRESHOLD_UNTHROTTLE)
			break;
		if (!tty->count)
			break;
		n_tty_set_room(tty);
		unthrottled = tty_unthrottle_safe(tty);
		if (!unthrottled)
			break;
	}
	__tty_set_flow_change(tty, 0);
}

/**
 *	put_tty_queue		-	add character to tty
 *	@c: character
 *	@ldata: n_tty data
 *
 *	Add a character to the tty read_buf queue.
 *
 *	n_tty_receive_buf()/producer path:
 *		caller holds non-exclusive termios_rwsem
 *		modifies read_head
 *
 *	read_head is only considered 'published' if canonical mode is
 *	not active.
 */

static inline void put_tty_queue(unsigned char c, struct n_tty_data *ldata)
{
	*read_buf_addr(ldata, ldata->read_head++) = c;
}

/**
 *	reset_buffer_flags	-	reset buffer state
 *	@tty: terminal to reset
 *
 *	Reset the read buffer counters and clear the flags.
 *	Called from n_tty_open() and n_tty_flush_buffer().
 *
 *	Locking: caller holds exclusive termios_rwsem
 *		 (or locking is not required)
 */

static void reset_buffer_flags(struct n_tty_data *ldata)
{
	ldata->read_head = ldata->canon_head = ldata->read_tail = 0;
	ldata->echo_head = ldata->echo_tail = ldata->echo_commit = 0;
<<<<<<< HEAD
=======
	ldata->echo_mark = 0;
>>>>>>> d8ec26d7
	ldata->line_start = 0;

	ldata->erasing = 0;
	bitmap_zero(ldata->read_flags, N_TTY_BUF_SIZE);
}

static void n_tty_packet_mode_flush(struct tty_struct *tty)
{
	unsigned long flags;

	spin_lock_irqsave(&tty->ctrl_lock, flags);
	if (tty->link->packet) {
		tty->ctrl_status |= TIOCPKT_FLUSHREAD;
		wake_up_interruptible(&tty->link->read_wait);
	}
	spin_unlock_irqrestore(&tty->ctrl_lock, flags);
}

/**
 *	n_tty_flush_buffer	-	clean input queue
 *	@tty:	terminal device
 *
 *	Flush the input buffer. Called when the tty layer wants the
 *	buffer flushed (eg at hangup) or when the N_TTY line discipline
 *	internally has to clean the pending queue (for example some signals).
 *
 *	Holds termios_rwsem to exclude producer/consumer while
 *	buffer indices are reset.
 *
 *	Locking: ctrl_lock, exclusive termios_rwsem
 */

static void n_tty_flush_buffer(struct tty_struct *tty)
{
	down_write(&tty->termios_rwsem);
	reset_buffer_flags(tty->disc_data);
	n_tty_set_room(tty);

	if (tty->link)
		n_tty_packet_mode_flush(tty);
	up_write(&tty->termios_rwsem);
}

/**
 *	n_tty_chars_in_buffer	-	report available bytes
 *	@tty: tty device
 *
 *	Report the number of characters buffered to be delivered to user
 *	at this instant in time.
 *
 *	Locking: exclusive termios_rwsem
 */

static ssize_t n_tty_chars_in_buffer(struct tty_struct *tty)
{
	ssize_t n;

	WARN_ONCE(1, "%s is deprecated and scheduled for removal.", __func__);

	down_write(&tty->termios_rwsem);
	n = chars_in_buffer(tty);
	up_write(&tty->termios_rwsem);
	return n;
}

/**
 *	is_utf8_continuation	-	utf8 multibyte check
 *	@c: byte to check
 *
 *	Returns true if the utf8 character 'c' is a multibyte continuation
 *	character. We use this to correctly compute the on screen size
 *	of the character when printing
 */

static inline int is_utf8_continuation(unsigned char c)
{
	return (c & 0xc0) == 0x80;
}

/**
 *	is_continuation		-	multibyte check
 *	@c: byte to check
 *
 *	Returns true if the utf8 character 'c' is a multibyte continuation
 *	character and the terminal is in unicode mode.
 */

static inline int is_continuation(unsigned char c, struct tty_struct *tty)
{
	return I_IUTF8(tty) && is_utf8_continuation(c);
}

/**
 *	do_output_char			-	output one character
 *	@c: character (or partial unicode symbol)
 *	@tty: terminal device
 *	@space: space available in tty driver write buffer
 *
 *	This is a helper function that handles one output character
 *	(including special characters like TAB, CR, LF, etc.),
 *	doing OPOST processing and putting the results in the
 *	tty driver's write buffer.
 *
 *	Note that Linux currently ignores TABDLY, CRDLY, VTDLY, FFDLY
 *	and NLDLY.  They simply aren't relevant in the world today.
 *	If you ever need them, add them here.
 *
 *	Returns the number of bytes of buffer space used or -1 if
 *	no space left.
 *
 *	Locking: should be called under the output_lock to protect
 *		 the column state and space left in the buffer
 */

static int do_output_char(unsigned char c, struct tty_struct *tty, int space)
{
	struct n_tty_data *ldata = tty->disc_data;
	int	spaces;

	if (!space)
		return -1;

	switch (c) {
	case '\n':
		if (O_ONLRET(tty))
			ldata->column = 0;
		if (O_ONLCR(tty)) {
			if (space < 2)
				return -1;
			ldata->canon_column = ldata->column = 0;
			tty->ops->write(tty, "\r\n", 2);
			return 2;
		}
		ldata->canon_column = ldata->column;
		break;
	case '\r':
		if (O_ONOCR(tty) && ldata->column == 0)
			return 0;
		if (O_OCRNL(tty)) {
			c = '\n';
			if (O_ONLRET(tty))
				ldata->canon_column = ldata->column = 0;
			break;
		}
		ldata->canon_column = ldata->column = 0;
		break;
	case '\t':
		spaces = 8 - (ldata->column & 7);
		if (O_TABDLY(tty) == XTABS) {
			if (space < spaces)
				return -1;
			ldata->column += spaces;
			tty->ops->write(tty, "        ", spaces);
			return spaces;
		}
		ldata->column += spaces;
		break;
	case '\b':
		if (ldata->column > 0)
			ldata->column--;
		break;
	default:
		if (!iscntrl(c)) {
			if (O_OLCUC(tty))
				c = toupper(c);
			if (!is_continuation(c, tty))
				ldata->column++;
		}
		break;
	}

	tty_put_char(tty, c);
	return 1;
}

/**
 *	process_output			-	output post processor
 *	@c: character (or partial unicode symbol)
 *	@tty: terminal device
 *
 *	Output one character with OPOST processing.
 *	Returns -1 when the output device is full and the character
 *	must be retried.
 *
 *	Locking: output_lock to protect column state and space left
 *		 (also, this is called from n_tty_write under the
 *		  tty layer write lock)
 */

static int process_output(unsigned char c, struct tty_struct *tty)
{
	struct n_tty_data *ldata = tty->disc_data;
	int	space, retval;

	mutex_lock(&ldata->output_lock);

	space = tty_write_room(tty);
	retval = do_output_char(c, tty, space);

	mutex_unlock(&ldata->output_lock);
	if (retval < 0)
		return -1;
	else
		return 0;
}

/**
 *	process_output_block		-	block post processor
 *	@tty: terminal device
 *	@buf: character buffer
 *	@nr: number of bytes to output
 *
 *	Output a block of characters with OPOST processing.
 *	Returns the number of characters output.
 *
 *	This path is used to speed up block console writes, among other
 *	things when processing blocks of output data. It handles only
 *	the simple cases normally found and helps to generate blocks of
 *	symbols for the console driver and thus improve performance.
 *
 *	Locking: output_lock to protect column state and space left
 *		 (also, this is called from n_tty_write under the
 *		  tty layer write lock)
 */

static ssize_t process_output_block(struct tty_struct *tty,
				    const unsigned char *buf, unsigned int nr)
{
	struct n_tty_data *ldata = tty->disc_data;
	int	space;
	int	i;
	const unsigned char *cp;

	mutex_lock(&ldata->output_lock);

	space = tty_write_room(tty);
	if (!space) {
		mutex_unlock(&ldata->output_lock);
		return 0;
	}
	if (nr > space)
		nr = space;

	for (i = 0, cp = buf; i < nr; i++, cp++) {
		unsigned char c = *cp;

		switch (c) {
		case '\n':
			if (O_ONLRET(tty))
				ldata->column = 0;
			if (O_ONLCR(tty))
				goto break_out;
			ldata->canon_column = ldata->column;
			break;
		case '\r':
			if (O_ONOCR(tty) && ldata->column == 0)
				goto break_out;
			if (O_OCRNL(tty))
				goto break_out;
			ldata->canon_column = ldata->column = 0;
			break;
		case '\t':
			goto break_out;
		case '\b':
			if (ldata->column > 0)
				ldata->column--;
			break;
		default:
			if (!iscntrl(c)) {
				if (O_OLCUC(tty))
					goto break_out;
				if (!is_continuation(c, tty))
					ldata->column++;
			}
			break;
		}
	}
break_out:
	i = tty->ops->write(tty, buf, i);

	mutex_unlock(&ldata->output_lock);
	return i;
}

/**
 *	process_echoes	-	write pending echo characters
 *	@tty: terminal device
 *
 *	Write previously buffered echo (and other ldisc-generated)
 *	characters to the tty.
 *
 *	Characters generated by the ldisc (including echoes) need to
 *	be buffered because the driver's write buffer can fill during
 *	heavy program output.  Echoing straight to the driver will
 *	often fail under these conditions, causing lost characters and
 *	resulting mismatches of ldisc state information.
 *
 *	Since the ldisc state must represent the characters actually sent
 *	to the driver at the time of the write, operations like certain
 *	changes in column state are also saved in the buffer and executed
 *	here.
 *
 *	A circular fifo buffer is used so that the most recent characters
 *	are prioritized.  Also, when control characters are echoed with a
 *	prefixed "^", the pair is treated atomically and thus not separated.
 *
 *	Locking: callers must hold output_lock
 */

static size_t __process_echoes(struct tty_struct *tty)
{
	struct n_tty_data *ldata = tty->disc_data;
	int	space, old_space;
	size_t tail;
	unsigned char c;

	old_space = space = tty_write_room(tty);

	tail = ldata->echo_tail;
	while (ldata->echo_commit != tail) {
		c = echo_buf(ldata, tail);
		if (c == ECHO_OP_START) {
			unsigned char op;
			int no_space_left = 0;

			/*
			 * If the buffer byte is the start of a multi-byte
			 * operation, get the next byte, which is either the
			 * op code or a control character value.
			 */
			op = echo_buf(ldata, tail + 1);

			switch (op) {
				unsigned int num_chars, num_bs;

			case ECHO_OP_ERASE_TAB:
				num_chars = echo_buf(ldata, tail + 2);

				/*
				 * Determine how many columns to go back
				 * in order to erase the tab.
				 * This depends on the number of columns
				 * used by other characters within the tab
				 * area.  If this (modulo 8) count is from
				 * the start of input rather than from a
				 * previous tab, we offset by canon column.
				 * Otherwise, tab spacing is normal.
				 */
				if (!(num_chars & 0x80))
					num_chars += ldata->canon_column;
				num_bs = 8 - (num_chars & 7);

				if (num_bs > space) {
					no_space_left = 1;
					break;
				}
				space -= num_bs;
				while (num_bs--) {
					tty_put_char(tty, '\b');
					if (ldata->column > 0)
						ldata->column--;
				}
				tail += 3;
				break;

			case ECHO_OP_SET_CANON_COL:
				ldata->canon_column = ldata->column;
				tail += 2;
				break;

			case ECHO_OP_MOVE_BACK_COL:
				if (ldata->column > 0)
					ldata->column--;
				tail += 2;
				break;

			case ECHO_OP_START:
				/* This is an escaped echo op start code */
				if (!space) {
					no_space_left = 1;
					break;
				}
				tty_put_char(tty, ECHO_OP_START);
				ldata->column++;
				space--;
				tail += 2;
				break;

			default:
				/*
				 * If the op is not a special byte code,
				 * it is a ctrl char tagged to be echoed
				 * as "^X" (where X is the letter
				 * representing the control char).
				 * Note that we must ensure there is
				 * enough space for the whole ctrl pair.
				 *
				 */
				if (space < 2) {
					no_space_left = 1;
					break;
				}
				tty_put_char(tty, '^');
				tty_put_char(tty, op ^ 0100);
				ldata->column += 2;
				space -= 2;
				tail += 2;
			}

			if (no_space_left)
				break;
		} else {
			if (O_OPOST(tty)) {
				int retval = do_output_char(c, tty, space);
				if (retval < 0)
					break;
				space -= retval;
			} else {
				if (!space)
					break;
				tty_put_char(tty, c);
				space -= 1;
			}
			tail += 1;
		}
	}

	/* If the echo buffer is nearly full (so that the possibility exists
	 * of echo overrun before the next commit), then discard enough
	 * data at the tail to prevent a subsequent overrun */
	while (ldata->echo_commit - tail >= ECHO_DISCARD_WATERMARK) {
<<<<<<< HEAD
		if (echo_buf(ldata, tail == ECHO_OP_START)) {
			if (echo_buf(ldata, tail) == ECHO_OP_ERASE_TAB)
=======
		if (echo_buf(ldata, tail) == ECHO_OP_START) {
			if (echo_buf(ldata, tail + 1) == ECHO_OP_ERASE_TAB)
>>>>>>> d8ec26d7
				tail += 3;
			else
				tail += 2;
		} else
			tail++;
	}

	ldata->echo_tail = tail;
	return old_space - space;
}

static void commit_echoes(struct tty_struct *tty)
{
	struct n_tty_data *ldata = tty->disc_data;
	size_t nr, old, echoed;
	size_t head;

	head = ldata->echo_head;
<<<<<<< HEAD
=======
	ldata->echo_mark = head;
>>>>>>> d8ec26d7
	old = ldata->echo_commit - ldata->echo_tail;

	/* Process committed echoes if the accumulated # of bytes
	 * is over the threshold (and try again each time another
	 * block is accumulated) */
	nr = head - ldata->echo_tail;
	if (nr < ECHO_COMMIT_WATERMARK || (nr % ECHO_BLOCK > old % ECHO_BLOCK))
		return;

	mutex_lock(&ldata->output_lock);
	ldata->echo_commit = head;
	echoed = __process_echoes(tty);
<<<<<<< HEAD
	mutex_unlock(&ldata->output_lock);

	if (echoed && tty->ops->flush_chars)
		tty->ops->flush_chars(tty);
}

static void process_echoes(struct tty_struct *tty)
{
	struct n_tty_data *ldata = tty->disc_data;
	size_t echoed;

	if (!L_ECHO(tty) || ldata->echo_commit == ldata->echo_tail)
		return;

	mutex_lock(&ldata->output_lock);
	echoed = __process_echoes(tty);
=======
>>>>>>> d8ec26d7
	mutex_unlock(&ldata->output_lock);

	if (echoed && tty->ops->flush_chars)
		tty->ops->flush_chars(tty);
}

<<<<<<< HEAD
=======
static void process_echoes(struct tty_struct *tty)
{
	struct n_tty_data *ldata = tty->disc_data;
	size_t echoed;

	if ((!L_ECHO(tty) && !L_ECHONL(tty)) ||
	    ldata->echo_mark == ldata->echo_tail)
		return;

	mutex_lock(&ldata->output_lock);
	ldata->echo_commit = ldata->echo_mark;
	echoed = __process_echoes(tty);
	mutex_unlock(&ldata->output_lock);

	if (echoed && tty->ops->flush_chars)
		tty->ops->flush_chars(tty);
}

/* NB: echo_mark and echo_head should be equivalent here */
>>>>>>> d8ec26d7
static void flush_echoes(struct tty_struct *tty)
{
	struct n_tty_data *ldata = tty->disc_data;

<<<<<<< HEAD
	if (!L_ECHO(tty) || ldata->echo_commit == ldata->echo_head)
=======
	if ((!L_ECHO(tty) && !L_ECHONL(tty)) ||
	    ldata->echo_commit == ldata->echo_head)
>>>>>>> d8ec26d7
		return;

	mutex_lock(&ldata->output_lock);
	ldata->echo_commit = ldata->echo_head;
	__process_echoes(tty);
	mutex_unlock(&ldata->output_lock);
}

/**
 *	add_echo_byte	-	add a byte to the echo buffer
 *	@c: unicode byte to echo
 *	@ldata: n_tty data
 *
 *	Add a character or operation byte to the echo buffer.
 */

static inline void add_echo_byte(unsigned char c, struct n_tty_data *ldata)
{
	*echo_buf_addr(ldata, ldata->echo_head++) = c;
}

/**
 *	echo_move_back_col	-	add operation to move back a column
 *	@ldata: n_tty data
 *
 *	Add an operation to the echo buffer to move back one column.
 */

static void echo_move_back_col(struct n_tty_data *ldata)
{
	add_echo_byte(ECHO_OP_START, ldata);
	add_echo_byte(ECHO_OP_MOVE_BACK_COL, ldata);
}

/**
 *	echo_set_canon_col	-	add operation to set the canon column
 *	@ldata: n_tty data
 *
 *	Add an operation to the echo buffer to set the canon column
 *	to the current column.
 */

static void echo_set_canon_col(struct n_tty_data *ldata)
{
	add_echo_byte(ECHO_OP_START, ldata);
	add_echo_byte(ECHO_OP_SET_CANON_COL, ldata);
}

/**
 *	echo_erase_tab	-	add operation to erase a tab
 *	@num_chars: number of character columns already used
 *	@after_tab: true if num_chars starts after a previous tab
 *	@ldata: n_tty data
 *
 *	Add an operation to the echo buffer to erase a tab.
 *
 *	Called by the eraser function, which knows how many character
 *	columns have been used since either a previous tab or the start
 *	of input.  This information will be used later, along with
 *	canon column (if applicable), to go back the correct number
 *	of columns.
 */

static void echo_erase_tab(unsigned int num_chars, int after_tab,
			   struct n_tty_data *ldata)
{
	add_echo_byte(ECHO_OP_START, ldata);
	add_echo_byte(ECHO_OP_ERASE_TAB, ldata);

	/* We only need to know this modulo 8 (tab spacing) */
	num_chars &= 7;

	/* Set the high bit as a flag if num_chars is after a previous tab */
	if (after_tab)
		num_chars |= 0x80;

	add_echo_byte(num_chars, ldata);
}

/**
 *	echo_char_raw	-	echo a character raw
 *	@c: unicode byte to echo
 *	@tty: terminal device
 *
 *	Echo user input back onto the screen. This must be called only when
 *	L_ECHO(tty) is true. Called from the driver receive_buf path.
 *
 *	This variant does not treat control characters specially.
 */

static void echo_char_raw(unsigned char c, struct n_tty_data *ldata)
{
	if (c == ECHO_OP_START) {
		add_echo_byte(ECHO_OP_START, ldata);
		add_echo_byte(ECHO_OP_START, ldata);
	} else {
		add_echo_byte(c, ldata);
	}
}

/**
 *	echo_char	-	echo a character
 *	@c: unicode byte to echo
 *	@tty: terminal device
 *
 *	Echo user input back onto the screen. This must be called only when
 *	L_ECHO(tty) is true. Called from the driver receive_buf path.
 *
 *	This variant tags control characters to be echoed as "^X"
 *	(where X is the letter representing the control char).
 */

static void echo_char(unsigned char c, struct tty_struct *tty)
{
	struct n_tty_data *ldata = tty->disc_data;

	if (c == ECHO_OP_START) {
		add_echo_byte(ECHO_OP_START, ldata);
		add_echo_byte(ECHO_OP_START, ldata);
	} else {
		if (L_ECHOCTL(tty) && iscntrl(c) && c != '\t')
			add_echo_byte(ECHO_OP_START, ldata);
		add_echo_byte(c, ldata);
	}
}

/**
 *	finish_erasing		-	complete erase
 *	@ldata: n_tty data
 */

static inline void finish_erasing(struct n_tty_data *ldata)
{
	if (ldata->erasing) {
		echo_char_raw('/', ldata);
		ldata->erasing = 0;
	}
}

/**
 *	eraser		-	handle erase function
 *	@c: character input
 *	@tty: terminal device
 *
 *	Perform erase and necessary output when an erase character is
 *	present in the stream from the driver layer. Handles the complexities
 *	of UTF-8 multibyte symbols.
 *
 *	n_tty_receive_buf()/producer path:
 *		caller holds non-exclusive termios_rwsem
 *		modifies read_head
 *
 *	Modifying the read_head is not considered a publish in this context
 *	because canonical mode is active -- only canon_head publishes
 */

static void eraser(unsigned char c, struct tty_struct *tty)
{
	struct n_tty_data *ldata = tty->disc_data;
	enum { ERASE, WERASE, KILL } kill_type;
	size_t head;
	size_t cnt;
	int seen_alnums;

	if (ldata->read_head == ldata->canon_head) {
		/* process_output('\a', tty); */ /* what do you think? */
		return;
	}
	if (c == ERASE_CHAR(tty))
		kill_type = ERASE;
	else if (c == WERASE_CHAR(tty))
		kill_type = WERASE;
	else {
		if (!L_ECHO(tty)) {
			ldata->read_head = ldata->canon_head;
			return;
		}
		if (!L_ECHOK(tty) || !L_ECHOKE(tty) || !L_ECHOE(tty)) {
			ldata->read_head = ldata->canon_head;
			finish_erasing(ldata);
			echo_char(KILL_CHAR(tty), tty);
			/* Add a newline if ECHOK is on and ECHOKE is off. */
			if (L_ECHOK(tty))
				echo_char_raw('\n', ldata);
			return;
		}
		kill_type = KILL;
	}

	seen_alnums = 0;
	while (ldata->read_head != ldata->canon_head) {
		head = ldata->read_head;

		/* erase a single possibly multibyte character */
		do {
			head--;
			c = read_buf(ldata, head);
		} while (is_continuation(c, tty) && head != ldata->canon_head);

		/* do not partially erase */
		if (is_continuation(c, tty))
			break;

		if (kill_type == WERASE) {
			/* Equivalent to BSD's ALTWERASE. */
			if (isalnum(c) || c == '_')
				seen_alnums++;
			else if (seen_alnums)
				break;
		}
		cnt = ldata->read_head - head;
		ldata->read_head = head;
		if (L_ECHO(tty)) {
			if (L_ECHOPRT(tty)) {
				if (!ldata->erasing) {
					echo_char_raw('\\', ldata);
					ldata->erasing = 1;
				}
				/* if cnt > 1, output a multi-byte character */
				echo_char(c, tty);
				while (--cnt > 0) {
					head++;
					echo_char_raw(read_buf(ldata, head), ldata);
					echo_move_back_col(ldata);
				}
			} else if (kill_type == ERASE && !L_ECHOE(tty)) {
				echo_char(ERASE_CHAR(tty), tty);
			} else if (c == '\t') {
				unsigned int num_chars = 0;
				int after_tab = 0;
				size_t tail = ldata->read_head;

				/*
				 * Count the columns used for characters
				 * since the start of input or after a
				 * previous tab.
				 * This info is used to go back the correct
				 * number of columns.
				 */
				while (tail != ldata->canon_head) {
					tail--;
					c = read_buf(ldata, tail);
					if (c == '\t') {
						after_tab = 1;
						break;
					} else if (iscntrl(c)) {
						if (L_ECHOCTL(tty))
							num_chars += 2;
					} else if (!is_continuation(c, tty)) {
						num_chars++;
					}
				}
				echo_erase_tab(num_chars, after_tab, ldata);
			} else {
				if (iscntrl(c) && L_ECHOCTL(tty)) {
					echo_char_raw('\b', ldata);
					echo_char_raw(' ', ldata);
					echo_char_raw('\b', ldata);
				}
				if (!iscntrl(c) || L_ECHOCTL(tty)) {
					echo_char_raw('\b', ldata);
					echo_char_raw(' ', ldata);
					echo_char_raw('\b', ldata);
				}
			}
		}
		if (kill_type == ERASE)
			break;
	}
	if (ldata->read_head == ldata->canon_head && L_ECHO(tty))
		finish_erasing(ldata);
}

/**
 *	isig		-	handle the ISIG optio
 *	@sig: signal
 *	@tty: terminal
 *
 *	Called when a signal is being sent due to terminal input.
 *	Called from the driver receive_buf path so serialized.
 *
 *	Locking: ctrl_lock
 */

static void isig(int sig, struct tty_struct *tty)
{
	struct pid *tty_pgrp = tty_get_pgrp(tty);
	if (tty_pgrp) {
		kill_pgrp(tty_pgrp, sig, 1);
		put_pid(tty_pgrp);
	}
}

/**
 *	n_tty_receive_break	-	handle break
 *	@tty: terminal
 *
 *	An RS232 break event has been hit in the incoming bitstream. This
 *	can cause a variety of events depending upon the termios settings.
 *
 *	n_tty_receive_buf()/producer path:
 *		caller holds non-exclusive termios_rwsem
 *		publishes read_head via put_tty_queue()
 *
 *	Note: may get exclusive termios_rwsem if flushing input buffer
 */

static void n_tty_receive_break(struct tty_struct *tty)
{
	struct n_tty_data *ldata = tty->disc_data;

	if (I_IGNBRK(tty))
		return;
	if (I_BRKINT(tty)) {
		isig(SIGINT, tty);
		if (!L_NOFLSH(tty)) {
			/* flushing needs exclusive termios_rwsem */
			up_read(&tty->termios_rwsem);
			n_tty_flush_buffer(tty);
			tty_driver_flush_buffer(tty);
			down_read(&tty->termios_rwsem);
		}
		return;
	}
	if (I_PARMRK(tty)) {
		put_tty_queue('\377', ldata);
		put_tty_queue('\0', ldata);
	}
	put_tty_queue('\0', ldata);
	wake_up_interruptible(&tty->read_wait);
}

/**
 *	n_tty_receive_overrun	-	handle overrun reporting
 *	@tty: terminal
 *
 *	Data arrived faster than we could process it. While the tty
 *	driver has flagged this the bits that were missed are gone
 *	forever.
 *
 *	Called from the receive_buf path so single threaded. Does not
 *	need locking as num_overrun and overrun_time are function
 *	private.
 */

static void n_tty_receive_overrun(struct tty_struct *tty)
{
	struct n_tty_data *ldata = tty->disc_data;
	char buf[64];

	ldata->num_overrun++;
	if (time_after(jiffies, ldata->overrun_time + HZ) ||
			time_after(ldata->overrun_time, jiffies)) {
		printk(KERN_WARNING "%s: %d input overrun(s)\n",
			tty_name(tty, buf),
			ldata->num_overrun);
		ldata->overrun_time = jiffies;
		ldata->num_overrun = 0;
	}
}

/**
 *	n_tty_receive_parity_error	-	error notifier
 *	@tty: terminal device
 *	@c: character
 *
 *	Process a parity error and queue the right data to indicate
 *	the error case if necessary.
 *
 *	n_tty_receive_buf()/producer path:
 *		caller holds non-exclusive termios_rwsem
 *		publishes read_head via put_tty_queue()
 */
static void n_tty_receive_parity_error(struct tty_struct *tty, unsigned char c)
{
	struct n_tty_data *ldata = tty->disc_data;

	if (I_IGNPAR(tty))
		return;
	if (I_PARMRK(tty)) {
		put_tty_queue('\377', ldata);
		put_tty_queue('\0', ldata);
		put_tty_queue(c, ldata);
	} else	if (I_INPCK(tty))
		put_tty_queue('\0', ldata);
	else
		put_tty_queue(c, ldata);
	wake_up_interruptible(&tty->read_wait);
}

static void
n_tty_receive_signal_char(struct tty_struct *tty, int signal, unsigned char c)
{
	if (!L_NOFLSH(tty)) {
		/* flushing needs exclusive termios_rwsem */
		up_read(&tty->termios_rwsem);
		n_tty_flush_buffer(tty);
		tty_driver_flush_buffer(tty);
		down_read(&tty->termios_rwsem);
	}
	if (I_IXON(tty))
		start_tty(tty);
	if (L_ECHO(tty)) {
		echo_char(c, tty);
		commit_echoes(tty);
	}
	isig(signal, tty);
	return;
}

/**
 *	n_tty_receive_char	-	perform processing
 *	@tty: terminal device
 *	@c: character
 *
 *	Process an individual character of input received from the driver.
 *	This is serialized with respect to itself by the rules for the
 *	driver above.
 *
 *	n_tty_receive_buf()/producer path:
 *		caller holds non-exclusive termios_rwsem
 *		publishes canon_head if canonical mode is active
 *		otherwise, publishes read_head via put_tty_queue()
 *
 *	Returns 1 if LNEXT was received, else returns 0
 */

static int
n_tty_receive_char_special(struct tty_struct *tty, unsigned char c)
{
	struct n_tty_data *ldata = tty->disc_data;
	int parmrk;

	if (I_IXON(tty)) {
		if (c == START_CHAR(tty)) {
			start_tty(tty);
			commit_echoes(tty);
			return 0;
		}
		if (c == STOP_CHAR(tty)) {
			stop_tty(tty);
			return 0;
		}
	}

	if (L_ISIG(tty)) {
		if (c == INTR_CHAR(tty)) {
			n_tty_receive_signal_char(tty, SIGINT, c);
			return 0;
		} else if (c == QUIT_CHAR(tty)) {
			n_tty_receive_signal_char(tty, SIGQUIT, c);
			return 0;
		} else if (c == SUSP_CHAR(tty)) {
			n_tty_receive_signal_char(tty, SIGTSTP, c);
			return 0;
		}
	}

	if (tty->stopped && !tty->flow_stopped && I_IXON(tty) && I_IXANY(tty)) {
		start_tty(tty);
		process_echoes(tty);
	}

	if (c == '\r') {
		if (I_IGNCR(tty))
			return 0;
		if (I_ICRNL(tty))
			c = '\n';
	} else if (c == '\n' && I_INLCR(tty))
		c = '\r';

	if (ldata->icanon) {
		if (c == ERASE_CHAR(tty) || c == KILL_CHAR(tty) ||
		    (c == WERASE_CHAR(tty) && L_IEXTEN(tty))) {
			eraser(c, tty);
			commit_echoes(tty);
			return 0;
		}
		if (c == LNEXT_CHAR(tty) && L_IEXTEN(tty)) {
			ldata->lnext = 1;
			if (L_ECHO(tty)) {
				finish_erasing(ldata);
				if (L_ECHOCTL(tty)) {
					echo_char_raw('^', ldata);
					echo_char_raw('\b', ldata);
					commit_echoes(tty);
				}
			}
			return 1;
		}
		if (c == REPRINT_CHAR(tty) && L_ECHO(tty) && L_IEXTEN(tty)) {
			size_t tail = ldata->canon_head;

			finish_erasing(ldata);
			echo_char(c, tty);
			echo_char_raw('\n', ldata);
			while (tail != ldata->read_head) {
				echo_char(read_buf(ldata, tail), tty);
				tail++;
			}
			commit_echoes(tty);
			return 0;
		}
		if (c == '\n') {
			if (L_ECHO(tty) || L_ECHONL(tty)) {
				echo_char_raw('\n', ldata);
				commit_echoes(tty);
			}
			goto handle_newline;
		}
		if (c == EOF_CHAR(tty)) {
			c = __DISABLED_CHAR;
			goto handle_newline;
		}
		if ((c == EOL_CHAR(tty)) ||
		    (c == EOL2_CHAR(tty) && L_IEXTEN(tty))) {
			parmrk = (c == (unsigned char) '\377' && I_PARMRK(tty))
				 ? 1 : 0;
			/*
			 * XXX are EOL_CHAR and EOL2_CHAR echoed?!?
			 */
			if (L_ECHO(tty)) {
				/* Record the column of first canon char. */
				if (ldata->canon_head == ldata->read_head)
					echo_set_canon_col(ldata);
				echo_char(c, tty);
				commit_echoes(tty);
			}
			/*
			 * XXX does PARMRK doubling happen for
			 * EOL_CHAR and EOL2_CHAR?
			 */
			if (parmrk)
				put_tty_queue(c, ldata);

handle_newline:
			set_bit(ldata->read_head & (N_TTY_BUF_SIZE - 1), ldata->read_flags);
			put_tty_queue(c, ldata);
			ldata->canon_head = ldata->read_head;
			kill_fasync(&tty->fasync, SIGIO, POLL_IN);
			if (waitqueue_active(&tty->read_wait))
				wake_up_interruptible(&tty->read_wait);
			return 0;
		}
	}

	parmrk = (c == (unsigned char) '\377' && I_PARMRK(tty)) ? 1 : 0;
	if (L_ECHO(tty)) {
		finish_erasing(ldata);
		if (c == '\n')
			echo_char_raw('\n', ldata);
		else {
			/* Record the column of first canon char. */
			if (ldata->canon_head == ldata->read_head)
				echo_set_canon_col(ldata);
			echo_char(c, tty);
		}
		commit_echoes(tty);
	}

	if (parmrk)
		put_tty_queue(c, ldata);

	put_tty_queue(c, ldata);
	return 0;
}

static inline void
n_tty_receive_char_inline(struct tty_struct *tty, unsigned char c)
{
	struct n_tty_data *ldata = tty->disc_data;
	int parmrk;

	if (tty->stopped && !tty->flow_stopped && I_IXON(tty) && I_IXANY(tty)) {
		start_tty(tty);
		process_echoes(tty);
	}
	if (L_ECHO(tty)) {
		finish_erasing(ldata);
		/* Record the column of first canon char. */
		if (ldata->canon_head == ldata->read_head)
			echo_set_canon_col(ldata);
		echo_char(c, tty);
		commit_echoes(tty);
	}
	parmrk = (c == (unsigned char) '\377' && I_PARMRK(tty)) ? 1 : 0;
	if (parmrk)
		put_tty_queue(c, ldata);
	put_tty_queue(c, ldata);
}

static inline void n_tty_receive_char(struct tty_struct *tty, unsigned char c)
{
	n_tty_receive_char_inline(tty, c);
}

static inline void
n_tty_receive_char_fast(struct tty_struct *tty, unsigned char c)
{
	struct n_tty_data *ldata = tty->disc_data;

	if (tty->stopped && !tty->flow_stopped && I_IXON(tty) && I_IXANY(tty)) {
		start_tty(tty);
		process_echoes(tty);
	}
	if (L_ECHO(tty)) {
		finish_erasing(ldata);
		/* Record the column of first canon char. */
		if (ldata->canon_head == ldata->read_head)
			echo_set_canon_col(ldata);
		echo_char(c, tty);
		commit_echoes(tty);
	}
	put_tty_queue(c, ldata);
}

static inline void
n_tty_receive_char_closing(struct tty_struct *tty, unsigned char c)
{
	if (I_ISTRIP(tty))
		c &= 0x7f;
	if (I_IUCLC(tty) && L_IEXTEN(tty))
		c = tolower(c);

	if (I_IXON(tty)) {
		if (c == STOP_CHAR(tty))
			stop_tty(tty);
		else if (c == START_CHAR(tty) ||
			 (tty->stopped && !tty->flow_stopped && I_IXANY(tty) &&
			  c != INTR_CHAR(tty) && c != QUIT_CHAR(tty) &&
			  c != SUSP_CHAR(tty))) {
			start_tty(tty);
			process_echoes(tty);
		}
	}
}

static void
n_tty_receive_char_flagged(struct tty_struct *tty, unsigned char c, char flag)
{
	char buf[64];

	switch (flag) {
	case TTY_BREAK:
		n_tty_receive_break(tty);
		break;
	case TTY_PARITY:
	case TTY_FRAME:
		n_tty_receive_parity_error(tty, c);
		break;
	case TTY_OVERRUN:
		n_tty_receive_overrun(tty);
		break;
	default:
		printk(KERN_ERR "%s: unknown flag %d\n",
		       tty_name(tty, buf), flag);
		break;
	}
}

static void
n_tty_receive_char_lnext(struct tty_struct *tty, unsigned char c, char flag)
{
	struct n_tty_data *ldata = tty->disc_data;

	ldata->lnext = 0;
	if (likely(flag == TTY_NORMAL)) {
		if (I_ISTRIP(tty))
			c &= 0x7f;
		if (I_IUCLC(tty) && L_IEXTEN(tty))
			c = tolower(c);
		n_tty_receive_char(tty, c);
	} else
		n_tty_receive_char_flagged(tty, c, flag);
}

/**
 *	n_tty_receive_buf	-	data receive
 *	@tty: terminal device
 *	@cp: buffer
 *	@fp: flag buffer
 *	@count: characters
 *
 *	Called by the terminal driver when a block of characters has
 *	been received. This function must be called from soft contexts
 *	not from interrupt context. The driver is responsible for making
 *	calls one at a time and in order (or using flush_to_ldisc)
 *
 *	n_tty_receive_buf()/producer path:
 *		claims non-exclusive termios_rwsem
 *		publishes read_head and canon_head
 */

static void
n_tty_receive_buf_real_raw(struct tty_struct *tty, const unsigned char *cp,
			   char *fp, int count)
{
	struct n_tty_data *ldata = tty->disc_data;
	size_t n, head;

	head = ldata->read_head & (N_TTY_BUF_SIZE - 1);
	n = N_TTY_BUF_SIZE - max(read_cnt(ldata), head);
	n = min_t(size_t, count, n);
	memcpy(read_buf_addr(ldata, head), cp, n);
	ldata->read_head += n;
	cp += n;
	count -= n;

	head = ldata->read_head & (N_TTY_BUF_SIZE - 1);
	n = N_TTY_BUF_SIZE - max(read_cnt(ldata), head);
	n = min_t(size_t, count, n);
	memcpy(read_buf_addr(ldata, head), cp, n);
	ldata->read_head += n;
}

static void
n_tty_receive_buf_raw(struct tty_struct *tty, const unsigned char *cp,
		      char *fp, int count)
{
	struct n_tty_data *ldata = tty->disc_data;
	char flag = TTY_NORMAL;

	while (count--) {
		if (fp)
			flag = *fp++;
		if (likely(flag == TTY_NORMAL))
			put_tty_queue(*cp++, ldata);
		else
			n_tty_receive_char_flagged(tty, *cp++, flag);
	}
}

static void
n_tty_receive_buf_closing(struct tty_struct *tty, const unsigned char *cp,
			  char *fp, int count)
{
	char flag = TTY_NORMAL;

	while (count--) {
		if (fp)
			flag = *fp++;
		if (likely(flag == TTY_NORMAL))
			n_tty_receive_char_closing(tty, *cp++);
		else
			n_tty_receive_char_flagged(tty, *cp++, flag);
	}
}

static void
n_tty_receive_buf_standard(struct tty_struct *tty, const unsigned char *cp,
			  char *fp, int count)
{
	struct n_tty_data *ldata = tty->disc_data;
	char flag = TTY_NORMAL;

	while (count--) {
		if (fp)
			flag = *fp++;
		if (likely(flag == TTY_NORMAL)) {
			unsigned char c = *cp++;

			if (I_ISTRIP(tty))
				c &= 0x7f;
			if (I_IUCLC(tty) && L_IEXTEN(tty))
				c = tolower(c);
			if (L_EXTPROC(tty)) {
				put_tty_queue(c, ldata);
				continue;
<<<<<<< HEAD
			}
			if (!test_bit(c, ldata->char_map))
				n_tty_receive_char_inline(tty, c);
			else if (n_tty_receive_char_special(tty, c) && count) {
				if (fp)
					flag = *fp++;
				n_tty_receive_char_lnext(tty, *cp++, flag);
				count--;
			}
=======
			}
			if (!test_bit(c, ldata->char_map))
				n_tty_receive_char_inline(tty, c);
			else if (n_tty_receive_char_special(tty, c) && count) {
				if (fp)
					flag = *fp++;
				n_tty_receive_char_lnext(tty, *cp++, flag);
				count--;
			}
>>>>>>> d8ec26d7
		} else
			n_tty_receive_char_flagged(tty, *cp++, flag);
	}
}

static void
n_tty_receive_buf_fast(struct tty_struct *tty, const unsigned char *cp,
		       char *fp, int count)
{
	struct n_tty_data *ldata = tty->disc_data;
	char flag = TTY_NORMAL;

	while (count--) {
		if (fp)
			flag = *fp++;
		if (likely(flag == TTY_NORMAL)) {
			unsigned char c = *cp++;

			if (!test_bit(c, ldata->char_map))
				n_tty_receive_char_fast(tty, c);
			else if (n_tty_receive_char_special(tty, c) && count) {
				if (fp)
					flag = *fp++;
				n_tty_receive_char_lnext(tty, *cp++, flag);
				count--;
			}
		} else
			n_tty_receive_char_flagged(tty, *cp++, flag);
	}
}

static void __receive_buf(struct tty_struct *tty, const unsigned char *cp,
			  char *fp, int count)
{
	struct n_tty_data *ldata = tty->disc_data;
	bool preops = I_ISTRIP(tty) || (I_IUCLC(tty) && L_IEXTEN(tty));

	if (ldata->real_raw)
		n_tty_receive_buf_real_raw(tty, cp, fp, count);
	else if (ldata->raw || (L_EXTPROC(tty) && !preops))
		n_tty_receive_buf_raw(tty, cp, fp, count);
	else if (tty->closing && !L_EXTPROC(tty))
		n_tty_receive_buf_closing(tty, cp, fp, count);
	else {
		if (ldata->lnext) {
			char flag = TTY_NORMAL;

			if (fp)
				flag = *fp++;
			n_tty_receive_char_lnext(tty, *cp++, flag);
			count--;
		}

		if (!preops && !I_PARMRK(tty))
			n_tty_receive_buf_fast(tty, cp, fp, count);
		else
			n_tty_receive_buf_standard(tty, cp, fp, count);

		flush_echoes(tty);
		if (tty->ops->flush_chars)
			tty->ops->flush_chars(tty);
	}

	if ((!ldata->icanon && (read_cnt(ldata) >= ldata->minimum_to_wake)) ||
		L_EXTPROC(tty)) {
		kill_fasync(&tty->fasync, SIGIO, POLL_IN);
		if (waitqueue_active(&tty->read_wait))
			wake_up_interruptible(&tty->read_wait);
	}
}

static void n_tty_receive_buf(struct tty_struct *tty, const unsigned char *cp,
			      char *fp, int count)
{
	int room, n;

	down_read(&tty->termios_rwsem);

	while (1) {
		room = receive_room(tty);
		n = min(count, room);
		if (!n)
			break;
		__receive_buf(tty, cp, fp, n);
		cp += n;
		if (fp)
			fp += n;
		count -= n;
	}

	tty->receive_room = room;
	n_tty_check_throttle(tty);
	up_read(&tty->termios_rwsem);
}

static int n_tty_receive_buf2(struct tty_struct *tty, const unsigned char *cp,
			      char *fp, int count)
{
	struct n_tty_data *ldata = tty->disc_data;
	int room, n, rcvd = 0;

	down_read(&tty->termios_rwsem);

	while (1) {
		room = receive_room(tty);
		n = min(count, room);
		if (!n) {
			if (!room)
				ldata->no_room = 1;
			break;
		}
		__receive_buf(tty, cp, fp, n);
		cp += n;
		if (fp)
			fp += n;
		count -= n;
		rcvd += n;
	}

	tty->receive_room = room;
	n_tty_check_throttle(tty);
	up_read(&tty->termios_rwsem);

	return rcvd;
}

int is_ignored(int sig)
{
	return (sigismember(&current->blocked, sig) ||
		current->sighand->action[sig-1].sa.sa_handler == SIG_IGN);
}

/**
 *	n_tty_set_termios	-	termios data changed
 *	@tty: terminal
 *	@old: previous data
 *
 *	Called by the tty layer when the user changes termios flags so
 *	that the line discipline can plan ahead. This function cannot sleep
 *	and is protected from re-entry by the tty layer. The user is
 *	guaranteed that this function will not be re-entered or in progress
 *	when the ldisc is closed.
 *
 *	Locking: Caller holds tty->termios_rwsem
 */

static void n_tty_set_termios(struct tty_struct *tty, struct ktermios *old)
{
	struct n_tty_data *ldata = tty->disc_data;

	if (!old || (old->c_lflag ^ tty->termios.c_lflag) & ICANON) {
		bitmap_zero(ldata->read_flags, N_TTY_BUF_SIZE);
		ldata->line_start = ldata->canon_head = ldata->read_tail;
		ldata->erasing = 0;
		ldata->lnext = 0;
	}

<<<<<<< HEAD
	if (canon_change && !L_ICANON(tty) && read_cnt(ldata))
		wake_up_interruptible(&tty->read_wait);

=======
>>>>>>> d8ec26d7
	ldata->icanon = (L_ICANON(tty) != 0);

	if (I_ISTRIP(tty) || I_IUCLC(tty) || I_IGNCR(tty) ||
	    I_ICRNL(tty) || I_INLCR(tty) || L_ICANON(tty) ||
	    I_IXON(tty) || L_ISIG(tty) || L_ECHO(tty) ||
	    I_PARMRK(tty)) {
		bitmap_zero(ldata->char_map, 256);

		if (I_IGNCR(tty) || I_ICRNL(tty))
			set_bit('\r', ldata->char_map);
		if (I_INLCR(tty))
			set_bit('\n', ldata->char_map);

		if (L_ICANON(tty)) {
			set_bit(ERASE_CHAR(tty), ldata->char_map);
			set_bit(KILL_CHAR(tty), ldata->char_map);
			set_bit(EOF_CHAR(tty), ldata->char_map);
			set_bit('\n', ldata->char_map);
			set_bit(EOL_CHAR(tty), ldata->char_map);
			if (L_IEXTEN(tty)) {
				set_bit(WERASE_CHAR(tty), ldata->char_map);
				set_bit(LNEXT_CHAR(tty), ldata->char_map);
				set_bit(EOL2_CHAR(tty), ldata->char_map);
				if (L_ECHO(tty))
					set_bit(REPRINT_CHAR(tty),
						ldata->char_map);
			}
		}
		if (I_IXON(tty)) {
			set_bit(START_CHAR(tty), ldata->char_map);
			set_bit(STOP_CHAR(tty), ldata->char_map);
		}
		if (L_ISIG(tty)) {
			set_bit(INTR_CHAR(tty), ldata->char_map);
			set_bit(QUIT_CHAR(tty), ldata->char_map);
			set_bit(SUSP_CHAR(tty), ldata->char_map);
		}
		clear_bit(__DISABLED_CHAR, ldata->char_map);
		ldata->raw = 0;
		ldata->real_raw = 0;
	} else {
		ldata->raw = 1;
		if ((I_IGNBRK(tty) || (!I_BRKINT(tty) && !I_PARMRK(tty))) &&
		    (I_IGNPAR(tty) || !I_INPCK(tty)) &&
		    (tty->driver->flags & TTY_DRIVER_REAL_RAW))
			ldata->real_raw = 1;
		else
			ldata->real_raw = 0;
	}
	n_tty_set_room(tty);
	/*
	 * Fix tty hang when I_IXON(tty) is cleared, but the tty
	 * been stopped by STOP_CHAR(tty) before it.
	 */
	if (!I_IXON(tty) && old && (old->c_iflag & IXON) && !tty->flow_stopped)
		start_tty(tty);

	/* The termios change make the tty ready for I/O */
	wake_up_interruptible(&tty->write_wait);
	wake_up_interruptible(&tty->read_wait);
}

/**
 *	n_tty_close		-	close the ldisc for this tty
 *	@tty: device
 *
 *	Called from the terminal layer when this line discipline is
 *	being shut down, either because of a close or becsuse of a
 *	discipline change. The function will not be called while other
 *	ldisc methods are in progress.
 */

static void n_tty_close(struct tty_struct *tty)
{
	struct n_tty_data *ldata = tty->disc_data;

	if (tty->link)
		n_tty_packet_mode_flush(tty);

	vfree(ldata);
	tty->disc_data = NULL;
}

/**
 *	n_tty_open		-	open an ldisc
 *	@tty: terminal to open
 *
 *	Called when this line discipline is being attached to the
 *	terminal device. Can sleep. Called serialized so that no
 *	other events will occur in parallel. No further open will occur
 *	until a close.
 */

static int n_tty_open(struct tty_struct *tty)
{
	struct n_tty_data *ldata;

	/* Currently a malloc failure here can panic */
	ldata = vmalloc(sizeof(*ldata));
	if (!ldata)
		goto err;

	ldata->overrun_time = jiffies;
	mutex_init(&ldata->atomic_read_lock);
	mutex_init(&ldata->output_lock);

	tty->disc_data = ldata;
	reset_buffer_flags(tty->disc_data);
	ldata->column = 0;
	ldata->canon_column = 0;
	ldata->minimum_to_wake = 1;
	ldata->num_overrun = 0;
	ldata->no_room = 0;
	ldata->lnext = 0;
	tty->closing = 0;
	/* indicate buffer work may resume */
	clear_bit(TTY_LDISC_HALTED, &tty->flags);
	n_tty_set_termios(tty, NULL);
	tty_unthrottle(tty);

	return 0;
err:
	return -ENOMEM;
}

static inline int input_available_p(struct tty_struct *tty, int amt)
{
	struct n_tty_data *ldata = tty->disc_data;

	if (ldata->icanon && !L_EXTPROC(tty)) {
		if (ldata->canon_head != ldata->read_tail)
			return 1;
	} else if (read_cnt(ldata) >= (amt ? amt : 1))
		return 1;

	return 0;
}

/**
 *	copy_from_read_buf	-	copy read data directly
 *	@tty: terminal device
 *	@b: user data
 *	@nr: size of data
 *
 *	Helper function to speed up n_tty_read.  It is only called when
 *	ICANON is off; it copies characters straight from the tty queue to
 *	user space directly.  It can be profitably called twice; once to
 *	drain the space from the tail pointer to the (physical) end of the
 *	buffer, and once to drain the space from the (physical) beginning of
 *	the buffer to head pointer.
 *
 *	Called under the ldata->atomic_read_lock sem
 *
 *	n_tty_read()/consumer path:
 *		caller holds non-exclusive termios_rwsem
 *		read_tail published
 */

static int copy_from_read_buf(struct tty_struct *tty,
				      unsigned char __user **b,
				      size_t *nr)

{
	struct n_tty_data *ldata = tty->disc_data;
	int retval;
	size_t n;
	bool is_eof;
	size_t tail = ldata->read_tail & (N_TTY_BUF_SIZE - 1);

	retval = 0;
	n = min(read_cnt(ldata), N_TTY_BUF_SIZE - tail);
	n = min(*nr, n);
	if (n) {
		retval = copy_to_user(*b, read_buf_addr(ldata, tail), n);
		n -= retval;
		is_eof = n == 1 && read_buf(ldata, tail) == EOF_CHAR(tty);
		tty_audit_add_data(tty, read_buf_addr(ldata, tail), n,
				ldata->icanon);
		ldata->read_tail += n;
		/* Turn single EOF into zero-length read */
		if (L_EXTPROC(tty) && ldata->icanon && is_eof && !read_cnt(ldata))
			n = 0;
		*b += n;
		*nr -= n;
	}
	return retval;
}

/**
 *	canon_copy_from_read_buf	-	copy read data in canonical mode
 *	@tty: terminal device
 *	@b: user data
 *	@nr: size of data
 *
 *	Helper function for n_tty_read.  It is only called when ICANON is on;
 *	it copies one line of input up to and including the line-delimiting
 *	character into the user-space buffer.
 *
 *	Called under the atomic_read_lock mutex
 *
 *	n_tty_read()/consumer path:
 *		caller holds non-exclusive termios_rwsem
 *		read_tail published
 */

static int canon_copy_from_read_buf(struct tty_struct *tty,
				    unsigned char __user **b,
				    size_t *nr)
{
	struct n_tty_data *ldata = tty->disc_data;
	size_t n, size, more, c;
	size_t eol;
	size_t tail;
	int ret, found = 0;
	bool eof_push = 0;

	/* N.B. avoid overrun if nr == 0 */
	n = min(*nr, read_cnt(ldata));
	if (!n)
		return 0;

	tail = ldata->read_tail & (N_TTY_BUF_SIZE - 1);
	size = min_t(size_t, tail + n, N_TTY_BUF_SIZE);

	n_tty_trace("%s: nr:%zu tail:%zu n:%zu size:%zu\n",
		    __func__, *nr, tail, n, size);

	eol = find_next_bit(ldata->read_flags, size, tail);
	more = n - (size - tail);
	if (eol == N_TTY_BUF_SIZE && more) {
		/* scan wrapped without finding set bit */
		eol = find_next_bit(ldata->read_flags, more, 0);
		if (eol != more)
			found = 1;
	} else if (eol != size)
		found = 1;

	size = N_TTY_BUF_SIZE - tail;
<<<<<<< HEAD
	n = (found + eol + size) & (N_TTY_BUF_SIZE - 1);
=======
	n = eol - tail;
	if (n > 4096)
		n += 4096;
	n += found;
>>>>>>> d8ec26d7
	c = n;

	if (found && read_buf(ldata, eol) == __DISABLED_CHAR) {
		n--;
		eof_push = !n && ldata->read_tail != ldata->line_start;
	}

	n_tty_trace("%s: eol:%zu found:%d n:%zu c:%zu size:%zu more:%zu\n",
		    __func__, eol, found, n, c, size, more);

	if (n > size) {
		ret = copy_to_user(*b, read_buf_addr(ldata, tail), size);
		if (ret)
			return -EFAULT;
		ret = copy_to_user(*b + size, ldata->read_buf, n - size);
	} else
		ret = copy_to_user(*b, read_buf_addr(ldata, tail), n);

	if (ret)
		return -EFAULT;
	*b += n;
	*nr -= n;

	if (found)
		clear_bit(eol, ldata->read_flags);
	smp_mb__after_clear_bit();
	ldata->read_tail += c;

	if (found) {
		ldata->line_start = ldata->read_tail;
		tty_audit_push(tty);
	}
	return eof_push ? -EAGAIN : 0;
}

extern ssize_t redirected_tty_write(struct file *, const char __user *,
							size_t, loff_t *);

/**
 *	job_control		-	check job control
 *	@tty: tty
 *	@file: file handle
 *
 *	Perform job control management checks on this file/tty descriptor
 *	and if appropriate send any needed signals and return a negative
 *	error code if action should be taken.
 *
 *	Locking: redirected write test is safe
 *		 current->signal->tty check is safe
 *		 ctrl_lock to safely reference tty->pgrp
 */

static int job_control(struct tty_struct *tty, struct file *file)
{
	/* Job control check -- must be done at start and after
	   every sleep (POSIX.1 7.1.1.4). */
	/* NOTE: not yet done after every sleep pending a thorough
	   check of the logic of this change. -- jlc */
	/* don't stop on /dev/console */
	if (file->f_op->write == redirected_tty_write ||
	    current->signal->tty != tty)
		return 0;

	spin_lock_irq(&tty->ctrl_lock);
	if (!tty->pgrp)
		printk(KERN_ERR "n_tty_read: no tty->pgrp!\n");
	else if (task_pgrp(current) != tty->pgrp) {
		spin_unlock_irq(&tty->ctrl_lock);
		if (is_ignored(SIGTTIN) || is_current_pgrp_orphaned())
			return -EIO;
		kill_pgrp(task_pgrp(current), SIGTTIN, 1);
		set_thread_flag(TIF_SIGPENDING);
		return -ERESTARTSYS;
	}
	spin_unlock_irq(&tty->ctrl_lock);
	return 0;
}


/**
 *	n_tty_read		-	read function for tty
 *	@tty: tty device
 *	@file: file object
 *	@buf: userspace buffer pointer
 *	@nr: size of I/O
 *
 *	Perform reads for the line discipline. We are guaranteed that the
 *	line discipline will not be closed under us but we may get multiple
 *	parallel readers and must handle this ourselves. We may also get
 *	a hangup. Always called in user context, may sleep.
 *
 *	This code must be sure never to sleep through a hangup.
 *
 *	n_tty_read()/consumer path:
 *		claims non-exclusive termios_rwsem
 *		publishes read_tail
 */

static ssize_t n_tty_read(struct tty_struct *tty, struct file *file,
			 unsigned char __user *buf, size_t nr)
{
	struct n_tty_data *ldata = tty->disc_data;
	unsigned char __user *b = buf;
	DECLARE_WAITQUEUE(wait, current);
	int c;
	int minimum, time;
	ssize_t retval = 0;
	long timeout;
	unsigned long flags;
	int packet;

	c = job_control(tty, file);
	if (c < 0)
		return c;

	/*
	 *	Internal serialization of reads.
	 */
	if (file->f_flags & O_NONBLOCK) {
		if (!mutex_trylock(&ldata->atomic_read_lock))
			return -EAGAIN;
	} else {
		if (mutex_lock_interruptible(&ldata->atomic_read_lock))
			return -ERESTARTSYS;
	}

	down_read(&tty->termios_rwsem);

	minimum = time = 0;
	timeout = MAX_SCHEDULE_TIMEOUT;
	if (!ldata->icanon) {
		minimum = MIN_CHAR(tty);
		if (minimum) {
			time = (HZ / 10) * TIME_CHAR(tty);
			if (time)
				ldata->minimum_to_wake = 1;
			else if (!waitqueue_active(&tty->read_wait) ||
				 (ldata->minimum_to_wake > minimum))
				ldata->minimum_to_wake = minimum;
		} else {
			timeout = (HZ / 10) * TIME_CHAR(tty);
			ldata->minimum_to_wake = minimum = 1;
		}
	}

	packet = tty->packet;

	add_wait_queue(&tty->read_wait, &wait);
	while (nr) {
		/* First test for status change. */
		if (packet && tty->link->ctrl_status) {
			unsigned char cs;
			if (b != buf)
				break;
			spin_lock_irqsave(&tty->link->ctrl_lock, flags);
			cs = tty->link->ctrl_status;
			tty->link->ctrl_status = 0;
			spin_unlock_irqrestore(&tty->link->ctrl_lock, flags);
			if (tty_put_user(tty, cs, b++)) {
				retval = -EFAULT;
				b--;
				break;
			}
			nr--;
			break;
		}
		/* This statement must be first before checking for input
		   so that any interrupt will set the state back to
		   TASK_RUNNING. */
		set_current_state(TASK_INTERRUPTIBLE);

		if (((minimum - (b - buf)) < ldata->minimum_to_wake) &&
		    ((minimum - (b - buf)) >= 1))
			ldata->minimum_to_wake = (minimum - (b - buf));

		if (!input_available_p(tty, 0)) {
			if (test_bit(TTY_OTHER_CLOSED, &tty->flags)) {
				up_read(&tty->termios_rwsem);
				tty_flush_to_ldisc(tty);
				down_read(&tty->termios_rwsem);
				if (!input_available_p(tty, 0)) {
					retval = -EIO;
					break;
				}
			} else {
				if (tty_hung_up_p(file))
					break;
				if (!timeout)
					break;
				if (file->f_flags & O_NONBLOCK) {
					retval = -EAGAIN;
					break;
				}
				if (signal_pending(current)) {
					retval = -ERESTARTSYS;
					break;
				}
				n_tty_set_room(tty);
				up_read(&tty->termios_rwsem);

				timeout = schedule_timeout(timeout);

				down_read(&tty->termios_rwsem);
				continue;
			}
		}
		__set_current_state(TASK_RUNNING);

		/* Deal with packet mode. */
		if (packet && b == buf) {
			if (tty_put_user(tty, TIOCPKT_DATA, b++)) {
				retval = -EFAULT;
				b--;
				break;
			}
			nr--;
		}

		if (ldata->icanon && !L_EXTPROC(tty)) {
			retval = canon_copy_from_read_buf(tty, &b, &nr);
			if (retval == -EAGAIN) {
				retval = 0;
				continue;
			} else if (retval)
				break;
		} else {
			int uncopied;
			/* The copy function takes the read lock and handles
			   locking internally for this case */
			uncopied = copy_from_read_buf(tty, &b, &nr);
			uncopied += copy_from_read_buf(tty, &b, &nr);
			if (uncopied) {
				retval = -EFAULT;
				break;
			}
		}

		n_tty_check_unthrottle(tty);

		if (b - buf >= minimum)
			break;
		if (time)
			timeout = time;
	}
	n_tty_set_room(tty);
	up_read(&tty->termios_rwsem);

	remove_wait_queue(&tty->read_wait, &wait);
	if (!waitqueue_active(&tty->read_wait))
		ldata->minimum_to_wake = minimum;

	mutex_unlock(&ldata->atomic_read_lock);

	__set_current_state(TASK_RUNNING);
	if (b - buf)
		retval = b - buf;

<<<<<<< HEAD
	n_tty_set_room(tty);
	up_read(&tty->termios_rwsem);
=======
>>>>>>> d8ec26d7
	return retval;
}

/**
 *	n_tty_write		-	write function for tty
 *	@tty: tty device
 *	@file: file object
 *	@buf: userspace buffer pointer
 *	@nr: size of I/O
 *
 *	Write function of the terminal device.  This is serialized with
 *	respect to other write callers but not to termios changes, reads
 *	and other such events.  Since the receive code will echo characters,
 *	thus calling driver write methods, the output_lock is used in
 *	the output processing functions called here as well as in the
 *	echo processing function to protect the column state and space
 *	left in the buffer.
 *
 *	This code must be sure never to sleep through a hangup.
 *
 *	Locking: output_lock to protect column state and space left
 *		 (note that the process_output*() functions take this
 *		  lock themselves)
 */

static ssize_t n_tty_write(struct tty_struct *tty, struct file *file,
			   const unsigned char *buf, size_t nr)
{
	const unsigned char *b = buf;
	DECLARE_WAITQUEUE(wait, current);
	int c;
	ssize_t retval = 0;

	/* Job control check -- must be done at start (POSIX.1 7.1.1.4). */
	if (L_TOSTOP(tty) && file->f_op->write != redirected_tty_write) {
		retval = tty_check_change(tty);
		if (retval)
			return retval;
	}

	down_read(&tty->termios_rwsem);

	/* Write out any echoed characters that are still pending */
	process_echoes(tty);

	add_wait_queue(&tty->write_wait, &wait);
	while (1) {
		set_current_state(TASK_INTERRUPTIBLE);
		if (signal_pending(current)) {
			retval = -ERESTARTSYS;
			break;
		}
		if (tty_hung_up_p(file) || (tty->link && !tty->link->count)) {
			retval = -EIO;
			break;
		}
		if (O_OPOST(tty)) {
			while (nr > 0) {
				ssize_t num = process_output_block(tty, b, nr);
				if (num < 0) {
					if (num == -EAGAIN)
						break;
					retval = num;
					goto break_out;
				}
				b += num;
				nr -= num;
				if (nr == 0)
					break;
				c = *b;
				if (process_output(c, tty) < 0)
					break;
				b++; nr--;
			}
			if (tty->ops->flush_chars)
				tty->ops->flush_chars(tty);
		} else {
			while (nr > 0) {
				c = tty->ops->write(tty, b, nr);
				if (c < 0) {
					retval = c;
					goto break_out;
				}
				if (!c)
					break;
				b += c;
				nr -= c;
			}
		}
		if (!nr)
			break;
		if (file->f_flags & O_NONBLOCK) {
			retval = -EAGAIN;
			break;
		}
		up_read(&tty->termios_rwsem);

		schedule();

		down_read(&tty->termios_rwsem);
	}
break_out:
	__set_current_state(TASK_RUNNING);
	remove_wait_queue(&tty->write_wait, &wait);
	if (b - buf != nr && tty->fasync)
		set_bit(TTY_DO_WRITE_WAKEUP, &tty->flags);
	up_read(&tty->termios_rwsem);
	return (b - buf) ? b - buf : retval;
}

/**
 *	n_tty_poll		-	poll method for N_TTY
 *	@tty: terminal device
 *	@file: file accessing it
 *	@wait: poll table
 *
 *	Called when the line discipline is asked to poll() for data or
 *	for special events. This code is not serialized with respect to
 *	other events save open/close.
 *
 *	This code must be sure never to sleep through a hangup.
 *	Called without the kernel lock held - fine
 */

static unsigned int n_tty_poll(struct tty_struct *tty, struct file *file,
							poll_table *wait)
{
	struct n_tty_data *ldata = tty->disc_data;
	unsigned int mask = 0;

	poll_wait(file, &tty->read_wait, wait);
	poll_wait(file, &tty->write_wait, wait);
	if (input_available_p(tty, TIME_CHAR(tty) ? 0 : MIN_CHAR(tty)))
		mask |= POLLIN | POLLRDNORM;
	if (tty->packet && tty->link->ctrl_status)
		mask |= POLLPRI | POLLIN | POLLRDNORM;
	if (test_bit(TTY_OTHER_CLOSED, &tty->flags))
		mask |= POLLHUP;
	if (tty_hung_up_p(file))
		mask |= POLLHUP;
	if (!(mask & (POLLHUP | POLLIN | POLLRDNORM))) {
		if (MIN_CHAR(tty) && !TIME_CHAR(tty))
			ldata->minimum_to_wake = MIN_CHAR(tty);
		else
			ldata->minimum_to_wake = 1;
	}
	if (tty->ops->write && !tty_is_writelocked(tty) &&
			tty_chars_in_buffer(tty) < WAKEUP_CHARS &&
			tty_write_room(tty) > 0)
		mask |= POLLOUT | POLLWRNORM;
	return mask;
}

static unsigned long inq_canon(struct n_tty_data *ldata)
{
	size_t nr, head, tail;

	if (ldata->canon_head == ldata->read_tail)
		return 0;
	head = ldata->canon_head;
	tail = ldata->read_tail;
	nr = head - tail;
	/* Skip EOF-chars.. */
	while (head != tail) {
		if (test_bit(tail & (N_TTY_BUF_SIZE - 1), ldata->read_flags) &&
		    read_buf(ldata, tail) == __DISABLED_CHAR)
			nr--;
		tail++;
	}
	return nr;
}

static int n_tty_ioctl(struct tty_struct *tty, struct file *file,
		       unsigned int cmd, unsigned long arg)
{
	struct n_tty_data *ldata = tty->disc_data;
	int retval;

	switch (cmd) {
	case TIOCOUTQ:
		return put_user(tty_chars_in_buffer(tty), (int __user *) arg);
	case TIOCINQ:
		down_write(&tty->termios_rwsem);
		if (L_ICANON(tty))
			retval = inq_canon(ldata);
		else
			retval = read_cnt(ldata);
		up_write(&tty->termios_rwsem);
		return put_user(retval, (unsigned int __user *) arg);
	default:
		return n_tty_ioctl_helper(tty, file, cmd, arg);
	}
}

static void n_tty_fasync(struct tty_struct *tty, int on)
{
	struct n_tty_data *ldata = tty->disc_data;

	if (!waitqueue_active(&tty->read_wait)) {
		if (on)
			ldata->minimum_to_wake = 1;
		else if (!tty->fasync)
			ldata->minimum_to_wake = N_TTY_BUF_SIZE;
	}
}

struct tty_ldisc_ops tty_ldisc_N_TTY = {
	.magic           = TTY_LDISC_MAGIC,
	.name            = "n_tty",
	.open            = n_tty_open,
	.close           = n_tty_close,
	.flush_buffer    = n_tty_flush_buffer,
	.chars_in_buffer = n_tty_chars_in_buffer,
	.read            = n_tty_read,
	.write           = n_tty_write,
	.ioctl           = n_tty_ioctl,
	.set_termios     = n_tty_set_termios,
	.poll            = n_tty_poll,
	.receive_buf     = n_tty_receive_buf,
	.write_wakeup    = n_tty_write_wakeup,
	.fasync		 = n_tty_fasync,
	.receive_buf2	 = n_tty_receive_buf2,
};

/**
 *	n_tty_inherit_ops	-	inherit N_TTY methods
 *	@ops: struct tty_ldisc_ops where to save N_TTY methods
 *
 *	Enables a 'subclass' line discipline to 'inherit' N_TTY
 *	methods.
 */

void n_tty_inherit_ops(struct tty_ldisc_ops *ops)
{
	*ops = tty_ldisc_N_TTY;
	ops->owner = NULL;
	ops->refcount = ops->flags = 0;
}
EXPORT_SYMBOL_GPL(n_tty_inherit_ops);<|MERGE_RESOLUTION|>--- conflicted
+++ resolved
@@ -93,10 +93,7 @@
 	size_t canon_head;
 	size_t echo_head;
 	size_t echo_commit;
-<<<<<<< HEAD
-=======
 	size_t echo_mark;
->>>>>>> d8ec26d7
 	DECLARE_BITMAP(char_map, 256);
 
 	/* private to n_tty_receive_overrun (single-threaded) */
@@ -221,7 +218,6 @@
 }
 
 static ssize_t chars_in_buffer(struct tty_struct *tty)
-<<<<<<< HEAD
 {
 	struct n_tty_data *ldata = tty->disc_data;
 	ssize_t n = 0;
@@ -244,30 +240,6 @@
 
 static void n_tty_write_wakeup(struct tty_struct *tty)
 {
-=======
-{
-	struct n_tty_data *ldata = tty->disc_data;
-	ssize_t n = 0;
-
-	if (!ldata->icanon)
-		n = read_cnt(ldata);
-	else
-		n = ldata->canon_head - ldata->read_tail;
-	return n;
-}
-
-/**
- *	n_tty_write_wakeup	-	asynchronous I/O notifier
- *	@tty: tty device
- *
- *	Required for the ptys, serial driver etc. since processes
- *	that attach themselves to the master and rely on ASYNC
- *	IO must be woken up
- */
-
-static void n_tty_write_wakeup(struct tty_struct *tty)
-{
->>>>>>> d8ec26d7
 	if (tty->fasync && test_and_clear_bit(TTY_DO_WRITE_WAKEUP, &tty->flags))
 		kill_fasync(&tty->fasync, SIGIO, POLL_OUT);
 }
@@ -289,7 +261,6 @@
 		throttled = tty_throttle_safe(tty);
 		if (!throttled)
 			break;
-<<<<<<< HEAD
 	}
 	__tty_set_flow_change(tty, 0);
 }
@@ -307,25 +278,6 @@
 		wake_up_interruptible_poll(&tty->link->write_wait, POLLOUT);
 		return;
 	}
-=======
-	}
-	__tty_set_flow_change(tty, 0);
-}
-
-static void n_tty_check_unthrottle(struct tty_struct *tty)
-{
-	if (tty->driver->type == TTY_DRIVER_TYPE_PTY &&
-	    tty->link->ldisc->ops->write_wakeup == n_tty_write_wakeup) {
-		if (chars_in_buffer(tty) > TTY_THRESHOLD_UNTHROTTLE)
-			return;
-		if (!tty->count)
-			return;
-		n_tty_set_room(tty);
-		n_tty_write_wakeup(tty->link);
-		wake_up_interruptible_poll(&tty->link->write_wait, POLLOUT);
-		return;
-	}
->>>>>>> d8ec26d7
 
 	/* If there is enough space in the read buffer now, let the
 	 * low-level driver know. We use chars_in_buffer() to
@@ -385,10 +337,7 @@
 {
 	ldata->read_head = ldata->canon_head = ldata->read_tail = 0;
 	ldata->echo_head = ldata->echo_tail = ldata->echo_commit = 0;
-<<<<<<< HEAD
-=======
 	ldata->echo_mark = 0;
->>>>>>> d8ec26d7
 	ldata->line_start = 0;
 
 	ldata->erasing = 0;
@@ -820,13 +769,8 @@
 	 * of echo overrun before the next commit), then discard enough
 	 * data at the tail to prevent a subsequent overrun */
 	while (ldata->echo_commit - tail >= ECHO_DISCARD_WATERMARK) {
-<<<<<<< HEAD
-		if (echo_buf(ldata, tail == ECHO_OP_START)) {
-			if (echo_buf(ldata, tail) == ECHO_OP_ERASE_TAB)
-=======
 		if (echo_buf(ldata, tail) == ECHO_OP_START) {
 			if (echo_buf(ldata, tail + 1) == ECHO_OP_ERASE_TAB)
->>>>>>> d8ec26d7
 				tail += 3;
 			else
 				tail += 2;
@@ -845,10 +789,7 @@
 	size_t head;
 
 	head = ldata->echo_head;
-<<<<<<< HEAD
-=======
 	ldata->echo_mark = head;
->>>>>>> d8ec26d7
 	old = ldata->echo_commit - ldata->echo_tail;
 
 	/* Process committed echoes if the accumulated # of bytes
@@ -861,33 +802,12 @@
 	mutex_lock(&ldata->output_lock);
 	ldata->echo_commit = head;
 	echoed = __process_echoes(tty);
-<<<<<<< HEAD
 	mutex_unlock(&ldata->output_lock);
 
 	if (echoed && tty->ops->flush_chars)
 		tty->ops->flush_chars(tty);
 }
 
-static void process_echoes(struct tty_struct *tty)
-{
-	struct n_tty_data *ldata = tty->disc_data;
-	size_t echoed;
-
-	if (!L_ECHO(tty) || ldata->echo_commit == ldata->echo_tail)
-		return;
-
-	mutex_lock(&ldata->output_lock);
-	echoed = __process_echoes(tty);
-=======
->>>>>>> d8ec26d7
-	mutex_unlock(&ldata->output_lock);
-
-	if (echoed && tty->ops->flush_chars)
-		tty->ops->flush_chars(tty);
-}
-
-<<<<<<< HEAD
-=======
 static void process_echoes(struct tty_struct *tty)
 {
 	struct n_tty_data *ldata = tty->disc_data;
@@ -907,17 +827,12 @@
 }
 
 /* NB: echo_mark and echo_head should be equivalent here */
->>>>>>> d8ec26d7
 static void flush_echoes(struct tty_struct *tty)
 {
 	struct n_tty_data *ldata = tty->disc_data;
 
-<<<<<<< HEAD
-	if (!L_ECHO(tty) || ldata->echo_commit == ldata->echo_head)
-=======
 	if ((!L_ECHO(tty) && !L_ECHONL(tty)) ||
 	    ldata->echo_commit == ldata->echo_head)
->>>>>>> d8ec26d7
 		return;
 
 	mutex_lock(&ldata->output_lock);
@@ -1686,7 +1601,6 @@
 			if (L_EXTPROC(tty)) {
 				put_tty_queue(c, ldata);
 				continue;
-<<<<<<< HEAD
 			}
 			if (!test_bit(c, ldata->char_map))
 				n_tty_receive_char_inline(tty, c);
@@ -1696,17 +1610,6 @@
 				n_tty_receive_char_lnext(tty, *cp++, flag);
 				count--;
 			}
-=======
-			}
-			if (!test_bit(c, ldata->char_map))
-				n_tty_receive_char_inline(tty, c);
-			else if (n_tty_receive_char_special(tty, c) && count) {
-				if (fp)
-					flag = *fp++;
-				n_tty_receive_char_lnext(tty, *cp++, flag);
-				count--;
-			}
->>>>>>> d8ec26d7
 		} else
 			n_tty_receive_char_flagged(tty, *cp++, flag);
 	}
@@ -1864,12 +1767,6 @@
 		ldata->lnext = 0;
 	}
 
-<<<<<<< HEAD
-	if (canon_change && !L_ICANON(tty) && read_cnt(ldata))
-		wake_up_interruptible(&tty->read_wait);
-
-=======
->>>>>>> d8ec26d7
 	ldata->icanon = (L_ICANON(tty) != 0);
 
 	if (I_ISTRIP(tty) || I_IUCLC(tty) || I_IGNCR(tty) ||
@@ -2108,14 +2005,10 @@
 		found = 1;
 
 	size = N_TTY_BUF_SIZE - tail;
-<<<<<<< HEAD
-	n = (found + eol + size) & (N_TTY_BUF_SIZE - 1);
-=======
 	n = eol - tail;
 	if (n > 4096)
 		n += 4096;
 	n += found;
->>>>>>> d8ec26d7
 	c = n;
 
 	if (found && read_buf(ldata, eol) == __DISABLED_CHAR) {
@@ -2373,11 +2266,6 @@
 	if (b - buf)
 		retval = b - buf;
 
-<<<<<<< HEAD
-	n_tty_set_room(tty);
-	up_read(&tty->termios_rwsem);
-=======
->>>>>>> d8ec26d7
 	return retval;
 }
 
