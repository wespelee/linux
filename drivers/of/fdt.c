/*
 * Functions for working with the Flattened Device Tree data format
 *
 * Copyright 2009 Benjamin Herrenschmidt, IBM Corp
 * benh@kernel.crashing.org
 *
 * This program is free software; you can redistribute it and/or
 * modify it under the terms of the GNU General Public License
 * version 2 as published by the Free Software Foundation.
 */

#include <linux/crc32.h>
#include <linux/kernel.h>
#include <linux/initrd.h>
#include <linux/memblock.h>
#include <linux/of.h>
#include <linux/of_fdt.h>
#include <linux/of_reserved_mem.h>
#include <linux/sizes.h>
#include <linux/string.h>
#include <linux/errno.h>
#include <linux/slab.h>
#include <linux/libfdt.h>
#include <linux/debugfs.h>
#include <linux/serial_core.h>
#include <linux/sysfs.h>

#include <asm/setup.h>  /* for COMMAND_LINE_SIZE */
#include <asm/page.h>

/*
 * of_fdt_limit_memory - limit the number of regions in the /memory node
 * @limit: maximum entries
 *
 * Adjust the flattened device tree to have at most 'limit' number of
 * memory entries in the /memory node. This function may be called
 * any time after initial_boot_param is set.
 */
void of_fdt_limit_memory(int limit)
{
	int memory;
	int len;
	const void *val;
	int nr_address_cells = OF_ROOT_NODE_ADDR_CELLS_DEFAULT;
	int nr_size_cells = OF_ROOT_NODE_SIZE_CELLS_DEFAULT;
	const uint32_t *addr_prop;
	const uint32_t *size_prop;
	int root_offset;
	int cell_size;

	root_offset = fdt_path_offset(initial_boot_params, "/");
	if (root_offset < 0)
		return;

	addr_prop = fdt_getprop(initial_boot_params, root_offset,
				"#address-cells", NULL);
	if (addr_prop)
		nr_address_cells = fdt32_to_cpu(*addr_prop);

	size_prop = fdt_getprop(initial_boot_params, root_offset,
				"#size-cells", NULL);
	if (size_prop)
		nr_size_cells = fdt32_to_cpu(*size_prop);

	cell_size = sizeof(uint32_t)*(nr_address_cells + nr_size_cells);

	memory = fdt_path_offset(initial_boot_params, "/memory");
	if (memory > 0) {
		val = fdt_getprop(initial_boot_params, memory, "reg", &len);
		if (len > limit*cell_size) {
			len = limit*cell_size;
			pr_debug("Limiting number of entries to %d\n", limit);
			fdt_setprop(initial_boot_params, memory, "reg", val,
					len);
		}
	}
}

/**
 * of_fdt_is_compatible - Return true if given node from the given blob has
 * compat in its compatible list
 * @blob: A device tree blob
 * @node: node to test
 * @compat: compatible string to compare with compatible list.
 *
 * On match, returns a non-zero value with smaller values returned for more
 * specific compatible values.
 */
int of_fdt_is_compatible(const void *blob,
		      unsigned long node, const char *compat)
{
	const char *cp;
	int cplen;
	unsigned long l, score = 0;

	cp = fdt_getprop(blob, node, "compatible", &cplen);
	if (cp == NULL)
		return 0;
	while (cplen > 0) {
		score++;
		if (of_compat_cmp(cp, compat, strlen(compat)) == 0)
			return score;
		l = strlen(cp) + 1;
		cp += l;
		cplen -= l;
	}

	return 0;
}

/**
 * of_fdt_match - Return true if node matches a list of compatible values
 */
int of_fdt_match(const void *blob, unsigned long node,
                 const char *const *compat)
{
	unsigned int tmp, score = 0;

	if (!compat)
		return 0;

	while (*compat) {
		tmp = of_fdt_is_compatible(blob, node, *compat);
		if (tmp && (score == 0 || (tmp < score)))
			score = tmp;
		compat++;
	}

	return score;
}

static void *unflatten_dt_alloc(void **mem, unsigned long size,
				       unsigned long align)
{
	void *res;

	*mem = PTR_ALIGN(*mem, align);
	res = *mem;
	*mem += size;

	return res;
}

/**
 * unflatten_dt_node - Alloc and populate a device_node from the flat tree
 * @blob: The parent device tree blob
 * @mem: Memory chunk to use for allocating device nodes and properties
 * @p: pointer to node in flat tree
 * @dad: Parent struct device_node
 * @fpsize: Size of the node path up at the current depth.
 */
static void * unflatten_dt_node(void *blob,
				void *mem,
				int *poffset,
				struct device_node *dad,
				struct device_node **nodepp,
				unsigned long fpsize,
				bool dryrun)
{
	const __be32 *p;
	struct device_node *np;
	struct property *pp, **prev_pp = NULL;
	const char *pathp;
	unsigned int l, allocl;
	static int depth = 0;
	int old_depth;
	int offset;
	int has_name = 0;
	int new_format = 0;

	pathp = fdt_get_name(blob, *poffset, &l);
	if (!pathp)
		return mem;

	allocl = l++;

	/* version 0x10 has a more compact unit name here instead of the full
	 * path. we accumulate the full path size using "fpsize", we'll rebuild
	 * it later. We detect this because the first character of the name is
	 * not '/'.
	 */
	if ((*pathp) != '/') {
		new_format = 1;
		if (fpsize == 0) {
			/* root node: special case. fpsize accounts for path
			 * plus terminating zero. root node only has '/', so
			 * fpsize should be 2, but we want to avoid the first
			 * level nodes to have two '/' so we use fpsize 1 here
			 */
			fpsize = 1;
			allocl = 2;
			l = 1;
			pathp = "";
		} else {
			/* account for '/' and path size minus terminal 0
			 * already in 'l'
			 */
			fpsize += l;
			allocl = fpsize;
		}
	}

	np = unflatten_dt_alloc(&mem, sizeof(struct device_node) + allocl,
				__alignof__(struct device_node));
	if (!dryrun) {
		char *fn;
		of_node_init(np);
		np->full_name = fn = ((char *)np) + sizeof(*np);
		if (new_format) {
			/* rebuild full path for new format */
			if (dad && dad->parent) {
				strcpy(fn, dad->full_name);
#ifdef DEBUG
				if ((strlen(fn) + l + 1) != allocl) {
					pr_debug("%s: p: %d, l: %d, a: %d\n",
						pathp, (int)strlen(fn),
						l, allocl);
				}
#endif
				fn += strlen(fn);
			}
			*(fn++) = '/';
		}
		memcpy(fn, pathp, l);

		prev_pp = &np->properties;
		if (dad != NULL) {
			np->parent = dad;
			np->sibling = dad->child;
			dad->child = np;
		}
	}
	/* process properties */
	for (offset = fdt_first_property_offset(blob, *poffset);
	     (offset >= 0);
	     (offset = fdt_next_property_offset(blob, offset))) {
		const char *pname;
		u32 sz;

		if (!(p = fdt_getprop_by_offset(blob, offset, &pname, &sz))) {
			offset = -FDT_ERR_INTERNAL;
			break;
		}

		if (pname == NULL) {
			pr_info("Can't find property name in list !\n");
			break;
		}
		if (strcmp(pname, "name") == 0)
			has_name = 1;
		pp = unflatten_dt_alloc(&mem, sizeof(struct property),
					__alignof__(struct property));
		if (!dryrun) {
			/* We accept flattened tree phandles either in
			 * ePAPR-style "phandle" properties, or the
			 * legacy "linux,phandle" properties.  If both
			 * appear and have different values, things
			 * will get weird.  Don't do that. */
			if ((strcmp(pname, "phandle") == 0) ||
			    (strcmp(pname, "linux,phandle") == 0)) {
				if (np->phandle == 0)
					np->phandle = be32_to_cpup(p);
			}
			/* And we process the "ibm,phandle" property
			 * used in pSeries dynamic device tree
			 * stuff */
			if (strcmp(pname, "ibm,phandle") == 0)
				np->phandle = be32_to_cpup(p);
			pp->name = (char *)pname;
			pp->length = sz;
			pp->value = (__be32 *)p;
			*prev_pp = pp;
			prev_pp = &pp->next;
		}
	}
	/* with version 0x10 we may not have the name property, recreate
	 * it here from the unit name if absent
	 */
	if (!has_name) {
		const char *p1 = pathp, *ps = pathp, *pa = NULL;
		int sz;

		while (*p1) {
			if ((*p1) == '@')
				pa = p1;
			if ((*p1) == '/')
				ps = p1 + 1;
			p1++;
		}
		if (pa < ps)
			pa = p1;
		sz = (pa - ps) + 1;
		pp = unflatten_dt_alloc(&mem, sizeof(struct property) + sz,
					__alignof__(struct property));
		if (!dryrun) {
			pp->name = "name";
			pp->length = sz;
			pp->value = pp + 1;
			*prev_pp = pp;
			prev_pp = &pp->next;
			memcpy(pp->value, ps, sz - 1);
			((char *)pp->value)[sz - 1] = 0;
			pr_debug("fixed up name for %s -> %s\n", pathp,
				(char *)pp->value);
		}
	}
	if (!dryrun) {
		*prev_pp = NULL;
		np->name = of_get_property(np, "name", NULL);
		np->type = of_get_property(np, "device_type", NULL);

		if (!np->name)
			np->name = "<NULL>";
		if (!np->type)
			np->type = "<NULL>";
	}

	old_depth = depth;
	*poffset = fdt_next_node(blob, *poffset, &depth);
	if (depth < 0)
		depth = 0;
	while (*poffset > 0 && depth > old_depth)
		mem = unflatten_dt_node(blob, mem, poffset, np, NULL,
					fpsize, dryrun);

	if (*poffset < 0 && *poffset != -FDT_ERR_NOTFOUND)
		pr_err("unflatten: error %d processing FDT\n", *poffset);

	/*
	 * Reverse the child list. Some drivers assumes node order matches .dts
	 * node order
	 */
	if (!dryrun && np->child) {
		struct device_node *child = np->child;
		np->child = NULL;
		while (child) {
			struct device_node *next = child->sibling;
			child->sibling = np->child;
			np->child = child;
			child = next;
		}
	}

	if (nodepp)
		*nodepp = np;

	return mem;
}

/**
 * __unflatten_device_tree - create tree of device_nodes from flat blob
 *
 * unflattens a device-tree, creating the
 * tree of struct device_node. It also fills the "name" and "type"
 * pointers of the nodes so the normal device-tree walking functions
 * can be used.
 * @blob: The blob to expand
 * @mynodes: The device_node tree created by the call
 * @dt_alloc: An allocator that provides a virtual address to memory
 * for the resulting tree
 */
static void __unflatten_device_tree(void *blob,
			     struct device_node **mynodes,
			     void * (*dt_alloc)(u64 size, u64 align))
{
	unsigned long size;
	int start;
	void *mem;

	pr_debug(" -> unflatten_device_tree()\n");

	if (!blob) {
		pr_debug("No device tree pointer\n");
		return;
	}

	pr_debug("Unflattening device tree:\n");
	pr_debug("magic: %08x\n", fdt_magic(blob));
	pr_debug("size: %08x\n", fdt_totalsize(blob));
	pr_debug("version: %08x\n", fdt_version(blob));

	if (fdt_check_header(blob)) {
		pr_err("Invalid device tree blob header\n");
		return;
	}

	/* First pass, scan for size */
	start = 0;
	size = (unsigned long)unflatten_dt_node(blob, NULL, &start, NULL, NULL, 0, true);
	size = ALIGN(size, 4);

	pr_debug("  size is %lx, allocating...\n", size);

	/* Allocate memory for the expanded device tree */
	mem = dt_alloc(size + 4, __alignof__(struct device_node));
	memset(mem, 0, size);

	*(__be32 *)(mem + size) = cpu_to_be32(0xdeadbeef);

	pr_debug("  unflattening %p...\n", mem);

	/* Second pass, do actual unflattening */
	start = 0;
	unflatten_dt_node(blob, mem, &start, NULL, mynodes, 0, false);
	if (be32_to_cpup(mem + size) != 0xdeadbeef)
		pr_warning("End of tree marker overwritten: %08x\n",
			   be32_to_cpup(mem + size));

	pr_debug(" <- unflatten_device_tree()\n");
}

static void *kernel_tree_alloc(u64 size, u64 align)
{
	return kzalloc(size, GFP_KERNEL);
}

/**
 * of_fdt_unflatten_tree - create tree of device_nodes from flat blob
 *
 * unflattens the device-tree passed by the firmware, creating the
 * tree of struct device_node. It also fills the "name" and "type"
 * pointers of the nodes so the normal device-tree walking functions
 * can be used.
 */
void of_fdt_unflatten_tree(unsigned long *blob,
			struct device_node **mynodes)
{
	__unflatten_device_tree(blob, mynodes, &kernel_tree_alloc);
}
EXPORT_SYMBOL_GPL(of_fdt_unflatten_tree);

/* Everything below here references initial_boot_params directly. */
int __initdata dt_root_addr_cells;
int __initdata dt_root_size_cells;

void *initial_boot_params;

#ifdef CONFIG_OF_EARLY_FLATTREE

static u32 of_fdt_crc32;

/**
 * res_mem_reserve_reg() - reserve all memory described in 'reg' property
 */
static int __init __reserved_mem_reserve_reg(unsigned long node,
					     const char *uname)
{
	int t_len = (dt_root_addr_cells + dt_root_size_cells) * sizeof(__be32);
	phys_addr_t base, size;
	int len;
	const __be32 *prop;
	int nomap, first = 1;

	prop = of_get_flat_dt_prop(node, "reg", &len);
	if (!prop)
		return -ENOENT;

	if (len && len % t_len != 0) {
		pr_err("Reserved memory: invalid reg property in '%s', skipping node.\n",
		       uname);
		return -EINVAL;
	}

	nomap = of_get_flat_dt_prop(node, "no-map", NULL) != NULL;

	while (len >= t_len) {
		base = dt_mem_next_cell(dt_root_addr_cells, &prop);
		size = dt_mem_next_cell(dt_root_size_cells, &prop);

		if (size &&
		    early_init_dt_reserve_memory_arch(base, size, nomap) == 0)
			pr_debug("Reserved memory: reserved region for node '%s': base %pa, size %ld MiB\n",
				uname, &base, (unsigned long)size / SZ_1M);
		else
			pr_info("Reserved memory: failed to reserve memory for node '%s': base %pa, size %ld MiB\n",
				uname, &base, (unsigned long)size / SZ_1M);

		len -= t_len;
		if (first) {
			fdt_reserved_mem_save_node(node, uname, base, size);
			first = 0;
		}
	}
	return 0;
}

/**
 * __reserved_mem_check_root() - check if #size-cells, #address-cells provided
 * in /reserved-memory matches the values supported by the current implementation,
 * also check if ranges property has been provided
 */
static int __init __reserved_mem_check_root(unsigned long node)
{
	const __be32 *prop;

	prop = of_get_flat_dt_prop(node, "#size-cells", NULL);
	if (!prop || be32_to_cpup(prop) != dt_root_size_cells)
		return -EINVAL;

	prop = of_get_flat_dt_prop(node, "#address-cells", NULL);
	if (!prop || be32_to_cpup(prop) != dt_root_addr_cells)
		return -EINVAL;

	prop = of_get_flat_dt_prop(node, "ranges", NULL);
	if (!prop)
		return -EINVAL;
	return 0;
}

/**
 * fdt_scan_reserved_mem() - scan a single FDT node for reserved memory
 */
static int __init __fdt_scan_reserved_mem(unsigned long node, const char *uname,
					  int depth, void *data)
{
	static int found;
	const char *status;
	int err;

	if (!found && depth == 1 && strcmp(uname, "reserved-memory") == 0) {
		if (__reserved_mem_check_root(node) != 0) {
			pr_err("Reserved memory: unsupported node format, ignoring\n");
			/* break scan */
			return 1;
		}
		found = 1;
		/* scan next node */
		return 0;
	} else if (!found) {
		/* scan next node */
		return 0;
	} else if (found && depth < 2) {
		/* scanning of /reserved-memory has been finished */
		return 1;
	}

	status = of_get_flat_dt_prop(node, "status", NULL);
	if (status && strcmp(status, "okay") != 0 && strcmp(status, "ok") != 0)
		return 0;

	err = __reserved_mem_reserve_reg(node, uname);
	if (err == -ENOENT && of_get_flat_dt_prop(node, "size", NULL))
		fdt_reserved_mem_save_node(node, uname, 0, 0);

	/* scan next node */
	return 0;
}

/**
 * early_init_fdt_scan_reserved_mem() - create reserved memory regions
 *
 * This function grabs memory from early allocator for device exclusive use
 * defined in device tree structures. It should be called by arch specific code
 * once the early allocator (i.e. memblock) has been fully activated.
 */
void __init early_init_fdt_scan_reserved_mem(void)
{
	int n;
	u64 base, size;

	if (!initial_boot_params)
		return;

	/* Reserve the dtb region */
	early_init_dt_reserve_memory_arch(__pa(initial_boot_params),
					  fdt_totalsize(initial_boot_params),
					  0);

	/* Process header /memreserve/ fields */
	for (n = 0; ; n++) {
		fdt_get_mem_rsv(initial_boot_params, n, &base, &size);
		if (!size)
			break;
		early_init_dt_reserve_memory_arch(base, size, 0);
	}

	of_scan_flat_dt(__fdt_scan_reserved_mem, NULL);
	fdt_init_reserved_mem();
}

/**
 * of_scan_flat_dt - scan flattened tree blob and call callback on each.
 * @it: callback function
 * @data: context data pointer
 *
 * This function is used to scan the flattened device-tree, it is
 * used to extract the memory information at boot before we can
 * unflatten the tree
 */
int __init of_scan_flat_dt(int (*it)(unsigned long node,
				     const char *uname, int depth,
				     void *data),
			   void *data)
{
	const void *blob = initial_boot_params;
	const char *pathp;
	int offset, rc = 0, depth = -1;

        for (offset = fdt_next_node(blob, -1, &depth);
             offset >= 0 && depth >= 0 && !rc;
             offset = fdt_next_node(blob, offset, &depth)) {

		pathp = fdt_get_name(blob, offset, NULL);
		if (*pathp == '/')
			pathp = kbasename(pathp);
		rc = it(offset, pathp, depth, data);
	}
	return rc;
}

/**
 * of_get_flat_dt_root - find the root node in the flat blob
 */
unsigned long __init of_get_flat_dt_root(void)
{
	return 0;
}

/**
 * of_get_flat_dt_size - Return the total size of the FDT
 */
int __init of_get_flat_dt_size(void)
{
	return fdt_totalsize(initial_boot_params);
}

/**
 * of_get_flat_dt_prop - Given a node in the flat blob, return the property ptr
 *
 * This function can be used within scan_flattened_dt callback to get
 * access to properties
 */
const void *__init of_get_flat_dt_prop(unsigned long node, const char *name,
				       int *size)
{
	return fdt_getprop(initial_boot_params, node, name, size);
}

/**
 * of_flat_dt_is_compatible - Return true if given node has compat in compatible list
 * @node: node to test
 * @compat: compatible string to compare with compatible list.
 */
int __init of_flat_dt_is_compatible(unsigned long node, const char *compat)
{
	return of_fdt_is_compatible(initial_boot_params, node, compat);
}

/**
 * of_flat_dt_match - Return true if node matches a list of compatible values
 */
int __init of_flat_dt_match(unsigned long node, const char *const *compat)
{
	return of_fdt_match(initial_boot_params, node, compat);
}

struct fdt_scan_status {
	const char *name;
	int namelen;
	int depth;
	int found;
	int (*iterator)(unsigned long node, const char *uname, int depth, void *data);
	void *data;
};

const char * __init of_flat_dt_get_machine_name(void)
{
	const char *name;
	unsigned long dt_root = of_get_flat_dt_root();

	name = of_get_flat_dt_prop(dt_root, "model", NULL);
	if (!name)
		name = of_get_flat_dt_prop(dt_root, "compatible", NULL);
	return name;
}

/**
 * of_flat_dt_match_machine - Iterate match tables to find matching machine.
 *
 * @default_match: A machine specific ptr to return in case of no match.
 * @get_next_compat: callback function to return next compatible match table.
 *
 * Iterate through machine match tables to find the best match for the machine
 * compatible string in the FDT.
 */
const void * __init of_flat_dt_match_machine(const void *default_match,
		const void * (*get_next_compat)(const char * const**))
{
	const void *data = NULL;
	const void *best_data = default_match;
	const char *const *compat;
	unsigned long dt_root;
	unsigned int best_score = ~1, score = 0;

	dt_root = of_get_flat_dt_root();
	while ((data = get_next_compat(&compat))) {
		score = of_flat_dt_match(dt_root, compat);
		if (score > 0 && score < best_score) {
			best_data = data;
			best_score = score;
		}
	}
	if (!best_data) {
		const char *prop;
		int size;

		pr_err("\n unrecognized device tree list:\n[ ");

		prop = of_get_flat_dt_prop(dt_root, "compatible", &size);
		if (prop) {
			while (size > 0) {
				printk("'%s' ", prop);
				size -= strlen(prop) + 1;
				prop += strlen(prop) + 1;
			}
		}
		printk("]\n\n");
		return NULL;
	}

	pr_info("Machine model: %s\n", of_flat_dt_get_machine_name());

	return best_data;
}

#ifdef CONFIG_BLK_DEV_INITRD
/**
 * early_init_dt_check_for_initrd - Decode initrd location from flat tree
 * @node: reference to node containing initrd location ('chosen')
 */
static void __init early_init_dt_check_for_initrd(unsigned long node)
{
	u64 start, end;
	int len;
	const __be32 *prop;

	pr_debug("Looking for initrd properties... ");

	prop = of_get_flat_dt_prop(node, "linux,initrd-start", &len);
	if (!prop)
		return;
	start = of_read_number(prop, len/4);

	prop = of_get_flat_dt_prop(node, "linux,initrd-end", &len);
	if (!prop)
		return;
	end = of_read_number(prop, len/4);

	initrd_start = (unsigned long)__va(start);
	initrd_end = (unsigned long)__va(end);
	initrd_below_start_ok = 1;

	pr_debug("initrd_start=0x%llx  initrd_end=0x%llx\n",
		 (unsigned long long)start, (unsigned long long)end);
}
#else
static inline void early_init_dt_check_for_initrd(unsigned long node)
{
}
#endif /* CONFIG_BLK_DEV_INITRD */

#ifdef CONFIG_SERIAL_EARLYCON
extern struct of_device_id __earlycon_of_table[];

static int __init early_init_dt_scan_chosen_serial(void)
{
	int offset;
	const char *p;
	int l;
	const struct of_device_id *match = __earlycon_of_table;
	const void *fdt = initial_boot_params;

	offset = fdt_path_offset(fdt, "/chosen");
	if (offset < 0)
		offset = fdt_path_offset(fdt, "/chosen@0");
	if (offset < 0)
		return -ENOENT;

	p = fdt_getprop(fdt, offset, "stdout-path", &l);
	if (!p)
		p = fdt_getprop(fdt, offset, "linux,stdout-path", &l);
	if (!p || !l)
		return -ENOENT;

	/* Get the node specified by stdout-path */
	offset = fdt_path_offset(fdt, p);
	if (offset < 0)
		return -ENODEV;

	while (match->compatible[0]) {
		unsigned long addr;
		if (fdt_node_check_compatible(fdt, offset, match->compatible)) {
			match++;
			continue;
		}

		addr = fdt_translate_address(fdt, offset);
		if (!addr)
			return -ENXIO;

		of_setup_earlycon(addr, match->data);
		return 0;
	}
	return -ENODEV;
}

static int __init setup_of_earlycon(char *buf)
{
	if (buf)
		return 0;

	return early_init_dt_scan_chosen_serial();
}
early_param("earlycon", setup_of_earlycon);
#endif

/**
 * early_init_dt_scan_root - fetch the top level address and size cells
 */
int __init early_init_dt_scan_root(unsigned long node, const char *uname,
				   int depth, void *data)
{
	const __be32 *prop;

	if (depth != 0)
		return 0;

	dt_root_size_cells = OF_ROOT_NODE_SIZE_CELLS_DEFAULT;
	dt_root_addr_cells = OF_ROOT_NODE_ADDR_CELLS_DEFAULT;

	prop = of_get_flat_dt_prop(node, "#size-cells", NULL);
	if (prop)
		dt_root_size_cells = be32_to_cpup(prop);
	pr_debug("dt_root_size_cells = %x\n", dt_root_size_cells);

	prop = of_get_flat_dt_prop(node, "#address-cells", NULL);
	if (prop)
		dt_root_addr_cells = be32_to_cpup(prop);
	pr_debug("dt_root_addr_cells = %x\n", dt_root_addr_cells);

	/* break now */
	return 1;
}

u64 __init dt_mem_next_cell(int s, const __be32 **cellp)
{
	const __be32 *p = *cellp;

	*cellp = p + s;
	return of_read_number(p, s);
}

/**
 * early_init_dt_scan_memory - Look for an parse memory nodes
 */
int __init early_init_dt_scan_memory(unsigned long node, const char *uname,
				     int depth, void *data)
{
	const char *type = of_get_flat_dt_prop(node, "device_type", NULL);
	const __be32 *reg, *endp;
	int l;

	/* We are scanning "memory" nodes only */
	if (type == NULL) {
		/*
		 * The longtrail doesn't have a device_type on the
		 * /memory node, so look for the node called /memory@0.
		 */
		if (!IS_ENABLED(CONFIG_PPC32) || depth != 1 || strcmp(uname, "memory@0") != 0)
			return 0;
	} else if (strcmp(type, "memory") != 0)
		return 0;

	reg = of_get_flat_dt_prop(node, "linux,usable-memory", &l);
	if (reg == NULL)
		reg = of_get_flat_dt_prop(node, "reg", &l);
	if (reg == NULL)
		return 0;

	endp = reg + (l / sizeof(__be32));

	pr_debug("memory scan node %s, reg size %d, data: %x %x %x %x,\n",
	    uname, l, reg[0], reg[1], reg[2], reg[3]);

	while ((endp - reg) >= (dt_root_addr_cells + dt_root_size_cells)) {
		u64 base, size;

		base = dt_mem_next_cell(dt_root_addr_cells, &reg);
		size = dt_mem_next_cell(dt_root_size_cells, &reg);

		if (size == 0)
			continue;
		pr_debug(" - %llx ,  %llx\n", (unsigned long long)base,
		    (unsigned long long)size);

		early_init_dt_add_memory_arch(base, size);
	}

	return 0;
}

/*
 * Convert configs to something easy to use in C code
 */
#if defined(CONFIG_CMDLINE_FORCE)
static const int overwrite_incoming_cmdline = 1;
static const int read_dt_cmdline;
static const int concat_cmdline;
#elif defined(CONFIG_CMDLINE_EXTEND)
static const int overwrite_incoming_cmdline;
static const int read_dt_cmdline = 1;
static const int concat_cmdline = 1;
#else /* CMDLINE_FROM_BOOTLOADER */
static const int overwrite_incoming_cmdline;
static const int read_dt_cmdline = 1;
static const int concat_cmdline;
#endif

#ifdef CONFIG_CMDLINE
static const char *config_cmdline = CONFIG_CMDLINE;
#else
static const char *config_cmdline = "";
#endif

int __init early_init_dt_scan_chosen(unsigned long node, const char *uname,
				     int depth, void *data)
{
	unsigned long l = 0;
	char *p = NULL;
	char *cmdline = data;

	pr_debug("search \"chosen\", depth: %d, uname: %s\n", depth, uname);

	if (depth != 1 || !cmdline ||
	    (strcmp(uname, "chosen") != 0 && strcmp(uname, "chosen@0") != 0))
		return 0;

	early_init_dt_check_for_initrd(node);

<<<<<<< HEAD
	/* Retrieve command line */
	p = of_get_flat_dt_prop(node, "bootargs", &l);

	/*
	 * CONFIG_CMDLINE is meant to be a default in case nothing else
	 * managed to set the command line, unless CONFIG_CMDLINE_FORCE
	 * is set in which case we override whatever was found earlier.
	 *
	 * However, it can be useful to be able to treat the default as
	 * a starting point to be extended using CONFIG_CMDLINE_EXTEND.
	 */
	((char *)data)[0] = '\0';

#ifdef CONFIG_CMDLINE
	strlcpy(data, CONFIG_CMDLINE, COMMAND_LINE_SIZE);

	if (p != NULL && l > 0)	{
#if defined(CONFIG_CMDLINE_EXTEND)
		int len = strlen(data);
		if (len > 0) {
			strlcat(data, " ", COMMAND_LINE_SIZE);
			len++;
		}
		strlcpy((char *)data + len, p, min((int)l, COMMAND_LINE_SIZE - len));
#elif defined(CONFIG_CMDLINE_FORCE)
		pr_warning("Ignoring bootargs property (using the default kernel command line)\n");
#else
		/* Neither extend nor force - just override */
		strlcpy(data, p, min((int)l, COMMAND_LINE_SIZE));
#endif
	}
#else /* CONFIG_CMDLINE */
	if (p != NULL && l > 0)	{
		strlcpy(data, p, min((int)l, COMMAND_LINE_SIZE));
#endif /* CONFIG_CMDLINE */
=======
	/* Put CONFIG_CMDLINE in if forced or if data had nothing in it to start */
	if (overwrite_incoming_cmdline || !cmdline[0])
		strlcpy(cmdline, config_cmdline, COMMAND_LINE_SIZE);

	/* Retrieve command line unless forcing */
	if (read_dt_cmdline)
		p = of_get_flat_dt_prop(node, "bootargs", &l);

	if (p != NULL && l > 0) {
		if (concat_cmdline) {
			int cmdline_len;
			int copy_len;
			strlcat(cmdline, " ", COMMAND_LINE_SIZE);
			cmdline_len = strlen(cmdline);
			copy_len = COMMAND_LINE_SIZE - cmdline_len - 1;
			copy_len = min((int)l, copy_len);
			strncpy(cmdline + cmdline_len, p, copy_len);
			cmdline[cmdline_len + copy_len] = '\0';
		} else {
			strlcpy(cmdline, p, min((int)l, COMMAND_LINE_SIZE));
		}
	}
>>>>>>> 43200593

	pr_debug("Command line is: %s\n", (char*)data);

	/* break now */
	return 1;
}

#ifdef CONFIG_HAVE_MEMBLOCK
#define MAX_PHYS_ADDR	((phys_addr_t)~0)

void __init __weak early_init_dt_add_memory_arch(u64 base, u64 size)
{
	const u64 phys_offset = __pa(PAGE_OFFSET);

	if (!PAGE_ALIGNED(base)) {
		if (size < PAGE_SIZE - (base & ~PAGE_MASK)) {
			pr_warn("Ignoring memory block 0x%llx - 0x%llx\n",
				base, base + size);
			return;
		}
		size -= PAGE_SIZE - (base & ~PAGE_MASK);
		base = PAGE_ALIGN(base);
	}
	size &= PAGE_MASK;

	if (base > MAX_PHYS_ADDR) {
		pr_warning("Ignoring memory block 0x%llx - 0x%llx\n",
				base, base + size);
		return;
	}

	if (base + size - 1 > MAX_PHYS_ADDR) {
		pr_warning("Ignoring memory range 0x%llx - 0x%llx\n",
				((u64)MAX_PHYS_ADDR) + 1, base + size);
		size = MAX_PHYS_ADDR - base + 1;
	}

	if (base + size < phys_offset) {
		pr_warning("Ignoring memory block 0x%llx - 0x%llx\n",
			   base, base + size);
		return;
	}
	if (base < phys_offset) {
		pr_warning("Ignoring memory range 0x%llx - 0x%llx\n",
			   base, phys_offset);
		size -= phys_offset - base;
		base = phys_offset;
	}
	memblock_add(base, size);
}

int __init __weak early_init_dt_reserve_memory_arch(phys_addr_t base,
					phys_addr_t size, bool nomap)
{
	if (nomap)
		return memblock_remove(base, size);
	return memblock_reserve(base, size);
}

/*
 * called from unflatten_device_tree() to bootstrap devicetree itself
 * Architectures can override this definition if memblock isn't used
 */
void * __init __weak early_init_dt_alloc_memory_arch(u64 size, u64 align)
{
	return __va(memblock_alloc(size, align));
}
#else
int __init __weak early_init_dt_reserve_memory_arch(phys_addr_t base,
					phys_addr_t size, bool nomap)
{
	pr_err("Reserved memory not supported, ignoring range 0x%pa - 0x%pa%s\n",
		  &base, &size, nomap ? " (nomap)" : "");
	return -ENOSYS;
}
#endif

bool __init early_init_dt_verify(void *params)
{
	if (!params)
		return false;

	/* check device tree validity */
	if (fdt_check_header(params))
		return false;

	/* Setup flat device-tree pointer */
	initial_boot_params = params;
	of_fdt_crc32 = crc32_be(~0, initial_boot_params,
				fdt_totalsize(initial_boot_params));
	return true;
}


void __init early_init_dt_scan_nodes(void)
{
	/* Retrieve various information from the /chosen node */
	of_scan_flat_dt(early_init_dt_scan_chosen, boot_command_line);

	/* Initialize {size,address}-cells info */
	of_scan_flat_dt(early_init_dt_scan_root, NULL);

	/* Setup memory, calling early_init_dt_add_memory_arch */
	of_scan_flat_dt(early_init_dt_scan_memory, NULL);
}

bool __init early_init_dt_scan(void *params)
{
	bool status;

	status = early_init_dt_verify(params);
	if (!status)
		return false;

	early_init_dt_scan_nodes();
	return true;
}

/**
 * unflatten_device_tree - create tree of device_nodes from flat blob
 *
 * unflattens the device-tree passed by the firmware, creating the
 * tree of struct device_node. It also fills the "name" and "type"
 * pointers of the nodes so the normal device-tree walking functions
 * can be used.
 */
void __init unflatten_device_tree(void)
{
	__unflatten_device_tree(initial_boot_params, &of_root,
				early_init_dt_alloc_memory_arch);

	/* Get pointer to "/chosen" and "/aliases" nodes for use everywhere */
	of_alias_scan(early_init_dt_alloc_memory_arch);
}

/**
 * unflatten_and_copy_device_tree - copy and create tree of device_nodes from flat blob
 *
 * Copies and unflattens the device-tree passed by the firmware, creating the
 * tree of struct device_node. It also fills the "name" and "type"
 * pointers of the nodes so the normal device-tree walking functions
 * can be used. This should only be used when the FDT memory has not been
 * reserved such is the case when the FDT is built-in to the kernel init
 * section. If the FDT memory is reserved already then unflatten_device_tree
 * should be used instead.
 */
void __init unflatten_and_copy_device_tree(void)
{
	int size;
	void *dt;

	if (!initial_boot_params) {
		pr_warn("No valid device tree found, continuing without\n");
		return;
	}

	size = fdt_totalsize(initial_boot_params);
	dt = early_init_dt_alloc_memory_arch(size,
					     roundup_pow_of_two(FDT_V17_SIZE));

	if (dt) {
		memcpy(dt, initial_boot_params, size);
		initial_boot_params = dt;
	}
	unflatten_device_tree();
}

#ifdef CONFIG_SYSFS
static ssize_t of_fdt_raw_read(struct file *filp, struct kobject *kobj,
			       struct bin_attribute *bin_attr,
			       char *buf, loff_t off, size_t count)
{
	memcpy(buf, initial_boot_params + off, count);
	return count;
}

static int __init of_fdt_raw_init(void)
{
	static struct bin_attribute of_fdt_raw_attr =
		__BIN_ATTR(fdt, S_IRUSR, of_fdt_raw_read, NULL, 0);

	if (!initial_boot_params)
		return 0;

	if (of_fdt_crc32 != crc32_be(~0, initial_boot_params,
				     fdt_totalsize(initial_boot_params))) {
		pr_warn("fdt: not creating '/sys/firmware/fdt': CRC check failed\n");
		return 0;
	}
	of_fdt_raw_attr.size = fdt_totalsize(initial_boot_params);
	return sysfs_create_bin_file(firmware_kobj, &of_fdt_raw_attr);
}
late_initcall(of_fdt_raw_init);
#endif

#endif /* CONFIG_OF_EARLY_FLATTREE */<|MERGE_RESOLUTION|>--- conflicted
+++ resolved
@@ -937,43 +937,6 @@
 
 	early_init_dt_check_for_initrd(node);
 
-<<<<<<< HEAD
-	/* Retrieve command line */
-	p = of_get_flat_dt_prop(node, "bootargs", &l);
-
-	/*
-	 * CONFIG_CMDLINE is meant to be a default in case nothing else
-	 * managed to set the command line, unless CONFIG_CMDLINE_FORCE
-	 * is set in which case we override whatever was found earlier.
-	 *
-	 * However, it can be useful to be able to treat the default as
-	 * a starting point to be extended using CONFIG_CMDLINE_EXTEND.
-	 */
-	((char *)data)[0] = '\0';
-
-#ifdef CONFIG_CMDLINE
-	strlcpy(data, CONFIG_CMDLINE, COMMAND_LINE_SIZE);
-
-	if (p != NULL && l > 0)	{
-#if defined(CONFIG_CMDLINE_EXTEND)
-		int len = strlen(data);
-		if (len > 0) {
-			strlcat(data, " ", COMMAND_LINE_SIZE);
-			len++;
-		}
-		strlcpy((char *)data + len, p, min((int)l, COMMAND_LINE_SIZE - len));
-#elif defined(CONFIG_CMDLINE_FORCE)
-		pr_warning("Ignoring bootargs property (using the default kernel command line)\n");
-#else
-		/* Neither extend nor force - just override */
-		strlcpy(data, p, min((int)l, COMMAND_LINE_SIZE));
-#endif
-	}
-#else /* CONFIG_CMDLINE */
-	if (p != NULL && l > 0)	{
-		strlcpy(data, p, min((int)l, COMMAND_LINE_SIZE));
-#endif /* CONFIG_CMDLINE */
-=======
 	/* Put CONFIG_CMDLINE in if forced or if data had nothing in it to start */
 	if (overwrite_incoming_cmdline || !cmdline[0])
 		strlcpy(cmdline, config_cmdline, COMMAND_LINE_SIZE);
@@ -996,7 +959,6 @@
 			strlcpy(cmdline, p, min((int)l, COMMAND_LINE_SIZE));
 		}
 	}
->>>>>>> 43200593
 
 	pr_debug("Command line is: %s\n", (char*)data);
 
